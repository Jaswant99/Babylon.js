--- conflicted
+++ resolved
@@ -1531,18 +1531,14 @@
             "buildAsModule": true,
             "moduleName": "babylonjs-loaders",
             "outputFilename": "babylonjs.loaders",
-<<<<<<< HEAD
             "moduleDeclaration": {
                 "name": "Loaders",
                 "module": "babylonjs-loaders"
             },
-=======
-            "moduleDeclaration": "BJSLoaders",
             "extraTypesDependencies": [
                 "babylonjs",
                 "babylonjs-gltf2interface"
             ],
->>>>>>> e4b21820
             "extendsRoot": true
         }
     },
