/**
 * Describes the test suite.
 */
describe('Babylon Scene Loader', function() {
    let subject: BABYLON.Engine;

    this.timeout(10000);

    /**
     * Loads the dependencies.
     */
    before(function(done) {
        this.timeout(180000);
        (BABYLONDEVTOOLS).Loader
            .useDist()
            .load(function() {
                // Force apply promise polyfill for consistent behavior between PhantomJS, IE11, and other browsers.
                BABYLON.PromisePolyfill.Apply(true);
                BABYLON.Engine.audioEngine = new BABYLON.AudioEngine();
                done();
            });
    });

    /**
     * Create a new engine subject before each test.
     */
    beforeEach(function() {
        subject = new BABYLON.NullEngine({
            renderHeight: 256,
            renderWidth: 256,
            textureSize: 256,
            deterministicLockstep: false,
            lockstepMaxSteps: 1
        });

        // Avoid creating normals in PBR materials.
        subject.getCaps().standardDerivatives = true;
    });

    /**
     * Integration tests for loading glTF assets.
     */
    describe('#glTF', () => {
        it('Load BoomBox', () => {
            const scene = new BABYLON.Scene(subject);
            return BABYLON.SceneLoader.AppendAsync("/Playground/scenes/BoomBox/", "BoomBox.gltf", scene).then((scene) => {
                expect(scene.meshes.length, "scene.meshes.length").to.equal(2);
                expect(scene.materials.length, "scene.materials.length").to.equal(1);
            });
        });

        it('Load BoomBox GLB', () => {
            const scene = new BABYLON.Scene(subject);
            return BABYLON.SceneLoader.AppendAsync("/Playground/scenes/", "BoomBox.glb", scene).then((scene) => {
                expect(scene.meshes.length, "scene.meshes.length").to.equal(2);
                expect(scene.materials.length, "scene.materials.length").to.equal(1);
            });
        });

        it('Load BoomBox with ImportMesh', () => {
            const scene = new BABYLON.Scene(subject);
            return BABYLON.SceneLoader.ImportMeshAsync(null, "/Playground/scenes/BoomBox/", "BoomBox.gltf", scene).then((result) => {
                expect(result.meshes.length, "meshes.length").to.equal(scene.meshes.length);
                expect(result.particleSystems.length, "particleSystems.length").to.equal(0);
                expect(result.skeletons.length, "skeletons.length").to.equal(0);
                expect(result.animationGroups.length, "animationGroups.length").to.equal(0);
            });
        });

        it('Load TwoQuads with ImportMesh and one node name', () => {
            const scene = new BABYLON.Scene(subject);
            return BABYLON.SceneLoader.ImportMeshAsync("node0", "http://models.babylonjs.com/Tests/TwoQuads/", "TwoQuads.gltf", scene).then(() => {
                expect(scene.getMeshByName("node0"), "node0").to.exist;
                expect(scene.getMeshByName("node1"), "node1").to.not.exist;
            });
        });

        it('Load TwoQuads with ImportMesh and two node names', () => {
            const scene = new BABYLON.Scene(subject);
            return BABYLON.SceneLoader.ImportMeshAsync(["node0", "node1"], "http://models.babylonjs.com/Tests/TwoQuads/", "TwoQuads.gltf", scene).then(() => {
                expect(scene.getMeshByName("node0"), "node0").to.exist;
                expect(scene.getMeshByName("node1"), "node1").to.exist;
            });
        });

        it('Load BoomBox with callbacks', () => {
            let parsedCount = 0;
            let meshCount = 0;
            let materialCount = 0;
            let textureCount = 0;
            let ready = false;

            const promises = new Array<Promise<void>>();

            BABYLON.SceneLoader.OnPluginActivatedObservable.addOnce((loader: BABYLON.GLTFFileLoader) => {
                loader.onParsed = (data) => {
                    parsedCount++;
                };

                loader.onMeshLoaded = (mesh) => {
                    meshCount++;
                };
                loader.onMaterialLoaded = (material) => {
                    materialCount++;
                };
<<<<<<< HEAD
                loader.onTextureLoaded = (texture) => {
                    textureCounts[texture.name] = textureCounts[texture.name] || 0;
                    textureCounts[texture.name]++;
=======
                loader.onTextureLoaded = texture => {
                    textureCount++;
>>>>>>> c350fab6
                };

                promises.push(loader.whenCompleteAsync().then(() => {
                    expect(ready, "ready").to.be.true;
                }));
            });

            const scene = new BABYLON.Scene(subject);
            promises.push(BABYLON.SceneLoader.AppendAsync("/Playground/scenes/BoomBox/", "BoomBox.gltf", scene).then(() => {
                ready = true;

                expect(parsedCount, "parsedCount").to.equal(1);
                expect(meshCount, "meshCount").to.equal(scene.meshes.length);
                expect(materialCount, "materialCount").to.equal(scene.materials.length);

                const filteredTextures = scene.textures.filter((texture) => texture !== scene._environmentBRDFTexture);
                expect(textureCount, "textureCount").to.equal(filteredTextures.length);
            }));

            return Promise.all(promises);
        });

        it('Load BoomBox with dispose', () => {
            let ready = false;
            let disposed = false;

            const promises = new Array<Promise<void>>();

            BABYLON.SceneLoader.OnPluginActivatedObservable.addOnce((loader: BABYLON.GLTFFileLoader) => {
                loader.onDispose = () => {
                    disposed = true;
                };

                promises.push(BABYLON.Tools.DelayAsync(50).then(() => {
                    loader.dispose();
                    expect(ready, "ready").to.be.false;
                    expect(disposed, "disposed").to.be.true;
                }));
            });

            const scene = new BABYLON.Scene(subject);
            promises.push(BABYLON.SceneLoader.AppendAsync("/Playground/scenes/BoomBox/", "BoomBox2.gltf", scene).then(() => {
                ready = true;
            }));

            return Promise.race(promises);
        });

        it('Load BoomBox with mesh.isEnabled check', () => {
            const scene = new BABYLON.Scene(subject);

            subject.runRenderLoop(() => {
                for (const mesh of scene.meshes) {
                    if (mesh.getTotalVertices() !== 0) {
                        expect(mesh.isEnabled(), "mesh.isEnabled").to.be.false;
                    }
                }
            });

            return BABYLON.SceneLoader.AppendAsync("/Playground/scenes/BoomBox/", "BoomBox.gltf", scene).then((scene) => {
                subject.stopRenderLoop();

                for (const mesh of scene.meshes) {
                    if (mesh.getTotalVertices() !== 0) {
                        expect(mesh.isEnabled(), "mesh.isEnabled").to.be.true;
                    }
                }
            });
        });

        it('Load CompileMaterials', () => {
            const scene = new BABYLON.Scene(subject);
            const promises = new Array<Promise<void>>();
            let createShaderProgramSpy: sinon.SinonSpy;

            subject.runRenderLoop(() => {
                for (const mesh of scene.meshes) {
                    if (mesh.material && mesh.isEnabled()) {
                        expect(mesh.material.isReady(mesh), "mesh material is ready").to.be.true;
                    }
                }
            });

            BABYLON.SceneLoader.OnPluginActivatedObservable.addOnce((loader: BABYLON.GLTFFileLoader) => {
                loader.compileMaterials = true;

                promises.push(loader.whenCompleteAsync().then(() => {
                    const called = createShaderProgramSpy.called;
                    createShaderProgramSpy.restore();
                    expect(called, "createShaderProgramCalled").to.be.false;
                }));
            });

            promises.push(BABYLON.SceneLoader.AppendAsync("http://models.babylonjs.com/Tests/CompileMaterials/", "Test.gltf", scene).then(() => {
                createShaderProgramSpy = sinon.spy(subject, "createShaderProgram");
            }));

            return Promise.all(promises);
        });

        it('Load BrainStem with compileMaterials', () => {
            const scene = new BABYLON.Scene(subject);
            const promises = new Array<Promise<void>>();
            let createShaderProgramSpy: sinon.SinonSpy;

            subject.runRenderLoop(() => {
                for (const mesh of scene.meshes) {
                    if (mesh.material && mesh.isEnabled()) {
                        expect(mesh.material.isReady(mesh), "mesh material is ready").to.be.true;
                    }
                }
            });

            BABYLON.SceneLoader.OnPluginActivatedObservable.addOnce((loader: BABYLON.GLTFFileLoader) => {
                loader.compileMaterials = true;

                promises.push(loader.whenCompleteAsync().then(() => {
                    const called = createShaderProgramSpy.called;
                    createShaderProgramSpy.restore();
                    expect(called, "createShaderProgramCalled").to.be.false;
                }));
            });

            promises.push(BABYLON.SceneLoader.AppendAsync("/Playground/scenes/BrainStem/", "BrainStem.gltf", scene).then(() => {
                createShaderProgramSpy = sinon.spy(subject, "createShaderProgram");
            }));

            return Promise.all(promises);
        });

        it('Load Alien', () => {
            const scene = new BABYLON.Scene(subject);
            return BABYLON.SceneLoader.ImportMeshAsync(null, "/Playground/scenes/Alien/", "Alien.gltf", scene).then((result) => {
                const skeletonsMapping = {
                    "AlienHead": "skeleton0",
                    "Collar": "skeleton1",
                    "LeftEye": "skeleton2",
                    "RightEye": "skeleton3",
                    "CollarClasp": "skeleton1",
                    "Shirt": "skeleton1",
                    "ShirtPlate": "skeleton1",
                    "Teeth": "skeleton1",
                };

                expect(scene.skeletons, "scene.skeletons").to.have.lengthOf(4);
                expect(result.skeletons, "skeletons").to.have.lengthOf(4);

                for (const meshName in skeletonsMapping) {
                    const skeletonName = skeletonsMapping[meshName];
                    expect(scene.getMeshByName(meshName).skeleton.name, `skeleton name of mesh '${meshName}'`).to.equal(skeletonName);
                }

                const alienHeadMesh = scene.getMeshByName("AlienHead") as BABYLON.Mesh;
                expect(alienHeadMesh.morphTargetManager.numTargets, "alienHeadMesh.morphTargetManager.numTargets").to.equal(2);

                expect(scene.animationGroups, "scene.animationGroups").to.have.lengthOf(1);
                expect(result.animationGroups, "animationGroups").to.have.lengthOf(1);

                const animationGroup = result.animationGroups[0];
                expect(animationGroup.name, "animationGroup.name").to.equal("TwoTargetBlend");
                expect(animationGroup.targetedAnimations, "animationGroup.targetedAnimations").to.have.lengthOf(7);
                const influenceAnimations = animationGroup.targetedAnimations.filter((_) => _.animation.targetProperty === "influence");
                expect(influenceAnimations, "influenceAnimations").to.have.lengthOf(2);
                const rotationAnimations = animationGroup.targetedAnimations.filter((_) => _.animation.targetProperty === "rotationQuaternion");
                expect(rotationAnimations, "rotationAnimations").to.have.lengthOf(4);
                const positionAnimations = animationGroup.targetedAnimations.filter((_) => _.animation.targetProperty === "position");
                expect(positionAnimations, "positionAnimations").to.have.lengthOf(1);
            });
        });

        it('Load TwoQuads with LODs', () => {
            const scene = new BABYLON.Scene(subject);
            const promises = new Array<Promise<void>>();

            subject.runRenderLoop(() => {
                for (const mesh of scene.meshes) {
                    if (mesh.material && mesh.isEnabled()) {
                        expect(mesh.material.isReady(mesh), "mesh material is ready").to.be.true;
                    }
                }
            });

            BABYLON.SceneLoader.OnPluginActivatedObservable.addOnce((loader: BABYLON.GLTFFileLoader) => {
                loader.compileMaterials = true;

                promises.push(loader.whenCompleteAsync().then(() => {
                    const meshes = [
                        scene.getMeshByName("node0"),
                        scene.getMeshByName("node1")
                    ];

                    expect(meshes[0].material.name, "Material for node 0").to.equal("LOD0");
                    expect(meshes[1].material.name, "Material for node 1").to.equal("LOD0");

                    expect(scene.materials, "scene.materials").to.have.lengthOf(1);
                    const materials = [
                        scene.getMaterialByName("LOD0")
                    ];

                    expect(materials[0].isReady(meshes[0]), "Material of LOD 0 is ready for node 0").to.be.true;
                    expect(materials[0].isReady(meshes[1]), "Material of LOD 0 is ready for node 1").to.be.true;
                }));
            });

            promises.push(BABYLON.SceneLoader.AppendAsync("http://models.babylonjs.com/Tests/TwoQuads/", "TwoQuads.gltf", scene).then(() => {
                const meshes = [
                    scene.getMeshByName("node0"),
                    scene.getMeshByName("node1")
                ];

                expect(meshes[0].material.name, "Material for node 0").to.equal("LOD2");
                expect(meshes[1].material.name, "Material for node 1").to.equal("LOD2");

                expect(scene.materials, "scene.materials").to.have.lengthOf(3);
                const materials = [
                    scene.getMaterialByName("LOD0"),
                    scene.getMaterialByName("LOD1"),
                    scene.getMaterialByName("LOD2")
                ];

                expect(materials[0].isReady(meshes[0]), "Material of LOD 0 is ready for node 0").to.be.false;
                expect(materials[0].isReady(meshes[1]), "Material of LOD 0 is ready for node 1").to.be.false;
                expect(materials[1].isReady(meshes[0]), "Material of LOD 1 is ready for node 0").to.be.false;
                expect(materials[1].isReady(meshes[1]), "Material of LOD 1 is ready for node 1").to.be.false;
                expect(materials[2].isReady(meshes[0]), "Material of LOD 2 is ready for node 0").to.be.true;
                expect(materials[2].isReady(meshes[1]), "Material of LOD 2 is ready for node 1").to.be.true;
            }));

            return Promise.all(promises);
        });

        it('Load TwoQuads with LODs and onMaterialLODsLoadedObservable', () => {
            const scene = new BABYLON.Scene(subject);
            const promises = new Array<Promise<void>>();

            BABYLON.SceneLoader.OnPluginActivatedObservable.addOnce((loader: BABYLON.GLTFFileLoader) => {
                const observer = loader.onExtensionLoadedObservable.add((extension) => {
                    if (extension instanceof BABYLON.GLTF2.Loader.Extensions.MSFT_lod) {
                        loader.onExtensionLoadedObservable.remove(observer);
                        extension.onMaterialLODsLoadedObservable.add((indexLOD) => {
                            const expectedMaterialName = `LOD${2 - indexLOD}`;
                            expect(scene.getMeshByName("node0").material.name, "Material for node 0").to.equal(expectedMaterialName);
                            expect(scene.getMeshByName("node1").material.name, "Material for node 1").to.equal(expectedMaterialName);
                        });
                    }
                });

                promises.push(loader.whenCompleteAsync());
            });

            promises.push(BABYLON.SceneLoader.AppendAsync("http://models.babylonjs.com/Tests/TwoQuads/", "TwoQuads.gltf", scene).then(() => {
                // do nothing
            }));

            return Promise.all(promises);
        });

        it('Load TwoQuads with LODs and dispose when onMaterialLODsLoadedObservable', () => {
            const scene = new BABYLON.Scene(subject);
            const promises = new Array<Promise<void>>();

            BABYLON.SceneLoader.OnPluginActivatedObservable.addOnce((loader: BABYLON.GLTFFileLoader) => {
                const observer = loader.onExtensionLoadedObservable.add((extension) => {
                    if (extension instanceof BABYLON.GLTF2.Loader.Extensions.MSFT_lod) {
                        loader.onExtensionLoadedObservable.remove(observer);
                        extension.onMaterialLODsLoadedObservable.add((indexLOD) => {
                            expect(indexLOD, "indexLOD").to.equal(0);
                            loader.dispose();
                        });
                    }
                });

                promises.push(new Promise((resolve) => {
                    loader.onDisposeObservable.addOnce(() => {
                        resolve();
                    });
                }));
            });

            promises.push(BABYLON.SceneLoader.AppendAsync("http://models.babylonjs.com/Tests/TwoQuads/", "TwoQuads.gltf", scene).then(() => {
                // do nothing
            }));

            return Promise.all(promises);
        });

        it('Load TwoQuadsNoTextures with LODs', () => {
            const scene = new BABYLON.Scene(subject);

            const promises = new Array<Promise<any>>();

            BABYLON.SceneLoader.OnPluginActivatedObservable.addOnce((loader: BABYLON.GLTFFileLoader) => {
                promises.push(loader.whenCompleteAsync());
            });

            promises.push(BABYLON.SceneLoader.AppendAsync("http://models.babylonjs.com/Tests/TwoQuads/", "TwoQuadsNoTextures.gltf", scene));

            return Promise.all(promises);
        });

        it('Load MultiPrimitive', () => {
            const scene = new BABYLON.Scene(subject);
            return BABYLON.SceneLoader.ImportMeshAsync(null, "http://models.babylonjs.com/Tests/MultiPrimitive/", "MultiPrimitive.gltf", scene).then(result => {
                expect(result.meshes, "meshes").to.have.lengthOf(3);

                const node = scene.getNodeByName("node");
                expect(node, "node").to.exist;
                expect(node, "node").to.be.an.instanceof(BABYLON.TransformNode);

                expect(node.getChildren(), "node children").to.have.lengthOf(2);
                for (const childNode of node.getChildren()) {
                    expect(childNode, "child node").to.be.an.instanceof(BABYLON.Mesh);
                    const childMesh = childNode as BABYLON.Mesh;
                    expect(childMesh.geometry).to.exist;
                    expect(childMesh.material).to.exist;
                }
            });
        });

        it('Load BrainStem', () => {
            const scene = new BABYLON.Scene(subject);
            return BABYLON.SceneLoader.ImportMeshAsync(null, "/Playground/scenes/BrainStem/", "BrainStem.gltf", scene).then((result) => {
                expect(result.skeletons, "skeletons").to.have.lengthOf(1);

                const node1 = scene.getNodeByName("node1");
                expect(node1, "node1").to.exist;
                expect(node1, "node1").to.be.an.instanceof(BABYLON.TransformNode);

                for (const childMesh of node1.getChildMeshes()) {
                    expect(childMesh.skeleton, "mesh skeleton").to.exist;
                    expect(childMesh.skeleton.name, "mesh skeleton name").to.equal(result.skeletons[0].name);
                }
            });
        });

        it('Load BoomBox with transparencyAsCoverage', () => {
            const scene = new BABYLON.Scene(subject);

            const promises = new Array<Promise<any>>();

            BABYLON.SceneLoader.OnPluginActivatedObservable.addOnce((loader: BABYLON.GLTFFileLoader) => {
                var specularOverAlpha = false;
                var radianceOverAlpha = false;

                loader.transparencyAsCoverage = true;
                loader.onMaterialLoaded = (material) => {
                    specularOverAlpha = specularOverAlpha || (material as BABYLON.PBRMaterial).useSpecularOverAlpha;
                    radianceOverAlpha = radianceOverAlpha || (material as BABYLON.PBRMaterial).useRadianceOverAlpha;
                };
                promises.push(loader.whenCompleteAsync().then(() => {
                    expect(specularOverAlpha, "specularOverAlpha").to.be.false;
                    expect(radianceOverAlpha, "radianceOverAlpha").to.be.false;
                }));
            });

            promises.push(BABYLON.SceneLoader.AppendAsync("/Playground/scenes/BoomBox/", "BoomBox.gltf", scene));
            return Promise.all(promises);
        });

        it('Load BoomBox without transparencyAsCoverage', () => {
            const scene = new BABYLON.Scene(subject);

            const promises = new Array<Promise<any>>();

            BABYLON.SceneLoader.OnPluginActivatedObservable.addOnce((loader: BABYLON.GLTFFileLoader) => {
                var specularOverAlpha = true;
                var radianceOverAlpha = true;

                loader.transparencyAsCoverage = false;
                loader.onMaterialLoaded = (material) => {
                    specularOverAlpha = specularOverAlpha && (material as BABYLON.PBRMaterial).useSpecularOverAlpha;
                    radianceOverAlpha = radianceOverAlpha && (material as BABYLON.PBRMaterial).useRadianceOverAlpha;
                };
                promises.push(loader.whenCompleteAsync().then(() => {
                    expect(specularOverAlpha, "specularOverAlpha").to.be.true;
                    expect(radianceOverAlpha, "radianceOverAlpha").to.be.true;
                }));
            });

            promises.push(BABYLON.SceneLoader.AppendAsync("/Playground/scenes/BoomBox/", "BoomBox.gltf", scene));
            return Promise.all(promises);
        });

        it('Load BoomBox twice and check texture instancing', () => {
            const scene = new BABYLON.Scene(subject);
            return BABYLON.SceneLoader.AppendAsync("/Playground/scenes/BoomBox/", "BoomBox.gltf", scene).then(() => {
                const createTextureSpy = sinon.spy(subject, "createTexture");
                return BABYLON.SceneLoader.AppendAsync("/Playground/scenes/BoomBox/", "BoomBox.gltf", scene).then(() => {
                    const called = createTextureSpy.called;
                    createTextureSpy.restore();
                    expect(called, "createTextureSpyCalled").to.be.false;
                });
            });
        });

        it('Load UFO with MSFT_audio_emitter', () => {
            const scene = new BABYLON.Scene(subject);
            return BABYLON.SceneLoader.ImportMeshAsync(null, "/Playground/scenes/", "ufo.glb", scene).then((result) => {
                expect(result.meshes.length, "meshes.length").to.equal(scene.meshes.length);
                expect(result.particleSystems.length, "particleSystems.length").to.equal(0);
                expect(result.animationGroups.length, "animationGroups.length").to.equal(3);
                expect(scene.soundTracks.length, "scene.soundTracks.length").to.equal(1);
                expect(scene.soundTracks[0].soundCollection.length, "scene.soundTracks[0].soundCollection.length").to.equal(3);
                expect(scene.soundTracks[0].soundCollection[0].onEndedObservable.hasObservers(), "scene.soundTracks[0].soundCollection[0].onEndedObservable.hasObservers()").to.be.true;
            });
        });

        // TODO: test animation group callback
        // TODO: test material instancing
        // TODO: test KHR_materials_pbrSpecularGlossiness
        // TODO: test KHR_lights
    });

    describe('#AssetContainer', () => {
        it('should be loaded from BoomBox GLTF', () => {
            var scene = new BABYLON.Scene(subject);
            return BABYLON.SceneLoader.LoadAssetContainerAsync("/Playground/scenes/BoomBox/", "BoomBox.gltf", scene).then((container) => {
                expect(container.meshes.length).to.eq(2);
            });
        });
        it('should be adding and removing objects from scene', () => {
            // Create a scene with some assets
            var scene = new BABYLON.Scene(subject);
            var camera = new BABYLON.FreeCamera("camera1", new BABYLON.Vector3(0, 5, -10), scene);
            var light = new BABYLON.HemisphericLight("light1", new BABYLON.Vector3(0, 1, 0), scene);
            var sphere = BABYLON.Mesh.CreateSphere("sphere1", 16, 2, scene);
            var ground = BABYLON.Mesh.CreateGround("ground1", 6, 6, 2, scene);

            // Move all the assets from the scene into a container
            var container = new BABYLON.AssetContainer(scene);
            var keepAssets = new BABYLON.KeepAssets();
            keepAssets.cameras.push(camera);
            container.moveAllFromScene(keepAssets);
            expect(scene.cameras.length).to.eq(1);
            expect(scene.meshes.length).to.eq(0);
            expect(scene.lights.length).to.eq(0);
            expect(container.cameras.length).to.eq(0);
            expect(container.meshes.length).to.eq(2);
            expect(container.lights.length).to.eq(1);

            // Add them back and then remove again
            container.addAllToScene();
            expect(scene.cameras.length).to.eq(1);
            expect(scene.meshes.length).to.eq(2);
            expect(scene.lights.length).to.eq(1);
            container.removeAllFromScene();
            expect(scene.cameras.length).to.eq(1);
            expect(scene.meshes.length).to.eq(0);
            expect(scene.lights.length).to.eq(0);
        });
    });
});
<|MERGE_RESOLUTION|>--- conflicted
+++ resolved
@@ -1,565 +1,559 @@
-/**
- * Describes the test suite.
- */
-describe('Babylon Scene Loader', function() {
-    let subject: BABYLON.Engine;
-
-    this.timeout(10000);
-
-    /**
-     * Loads the dependencies.
-     */
-    before(function(done) {
-        this.timeout(180000);
-        (BABYLONDEVTOOLS).Loader
-            .useDist()
-            .load(function() {
-                // Force apply promise polyfill for consistent behavior between PhantomJS, IE11, and other browsers.
-                BABYLON.PromisePolyfill.Apply(true);
-                BABYLON.Engine.audioEngine = new BABYLON.AudioEngine();
-                done();
-            });
-    });
-
-    /**
-     * Create a new engine subject before each test.
-     */
-    beforeEach(function() {
-        subject = new BABYLON.NullEngine({
-            renderHeight: 256,
-            renderWidth: 256,
-            textureSize: 256,
-            deterministicLockstep: false,
-            lockstepMaxSteps: 1
-        });
-
-        // Avoid creating normals in PBR materials.
-        subject.getCaps().standardDerivatives = true;
-    });
-
-    /**
-     * Integration tests for loading glTF assets.
-     */
-    describe('#glTF', () => {
-        it('Load BoomBox', () => {
-            const scene = new BABYLON.Scene(subject);
-            return BABYLON.SceneLoader.AppendAsync("/Playground/scenes/BoomBox/", "BoomBox.gltf", scene).then((scene) => {
-                expect(scene.meshes.length, "scene.meshes.length").to.equal(2);
-                expect(scene.materials.length, "scene.materials.length").to.equal(1);
-            });
-        });
-
-        it('Load BoomBox GLB', () => {
-            const scene = new BABYLON.Scene(subject);
-            return BABYLON.SceneLoader.AppendAsync("/Playground/scenes/", "BoomBox.glb", scene).then((scene) => {
-                expect(scene.meshes.length, "scene.meshes.length").to.equal(2);
-                expect(scene.materials.length, "scene.materials.length").to.equal(1);
-            });
-        });
-
-        it('Load BoomBox with ImportMesh', () => {
-            const scene = new BABYLON.Scene(subject);
-            return BABYLON.SceneLoader.ImportMeshAsync(null, "/Playground/scenes/BoomBox/", "BoomBox.gltf", scene).then((result) => {
-                expect(result.meshes.length, "meshes.length").to.equal(scene.meshes.length);
-                expect(result.particleSystems.length, "particleSystems.length").to.equal(0);
-                expect(result.skeletons.length, "skeletons.length").to.equal(0);
-                expect(result.animationGroups.length, "animationGroups.length").to.equal(0);
-            });
-        });
-
-        it('Load TwoQuads with ImportMesh and one node name', () => {
-            const scene = new BABYLON.Scene(subject);
-            return BABYLON.SceneLoader.ImportMeshAsync("node0", "http://models.babylonjs.com/Tests/TwoQuads/", "TwoQuads.gltf", scene).then(() => {
-                expect(scene.getMeshByName("node0"), "node0").to.exist;
-                expect(scene.getMeshByName("node1"), "node1").to.not.exist;
-            });
-        });
-
-        it('Load TwoQuads with ImportMesh and two node names', () => {
-            const scene = new BABYLON.Scene(subject);
-            return BABYLON.SceneLoader.ImportMeshAsync(["node0", "node1"], "http://models.babylonjs.com/Tests/TwoQuads/", "TwoQuads.gltf", scene).then(() => {
-                expect(scene.getMeshByName("node0"), "node0").to.exist;
-                expect(scene.getMeshByName("node1"), "node1").to.exist;
-            });
-        });
-
-        it('Load BoomBox with callbacks', () => {
-            let parsedCount = 0;
-            let meshCount = 0;
-            let materialCount = 0;
-            let textureCount = 0;
-            let ready = false;
-
-            const promises = new Array<Promise<void>>();
-
-            BABYLON.SceneLoader.OnPluginActivatedObservable.addOnce((loader: BABYLON.GLTFFileLoader) => {
-                loader.onParsed = (data) => {
-                    parsedCount++;
-                };
-
-                loader.onMeshLoaded = (mesh) => {
-                    meshCount++;
-                };
-                loader.onMaterialLoaded = (material) => {
-                    materialCount++;
-                };
-<<<<<<< HEAD
-                loader.onTextureLoaded = (texture) => {
-                    textureCounts[texture.name] = textureCounts[texture.name] || 0;
-                    textureCounts[texture.name]++;
-=======
-                loader.onTextureLoaded = texture => {
-                    textureCount++;
->>>>>>> c350fab6
-                };
-
-                promises.push(loader.whenCompleteAsync().then(() => {
-                    expect(ready, "ready").to.be.true;
-                }));
-            });
-
-            const scene = new BABYLON.Scene(subject);
-            promises.push(BABYLON.SceneLoader.AppendAsync("/Playground/scenes/BoomBox/", "BoomBox.gltf", scene).then(() => {
-                ready = true;
-
-                expect(parsedCount, "parsedCount").to.equal(1);
-                expect(meshCount, "meshCount").to.equal(scene.meshes.length);
-                expect(materialCount, "materialCount").to.equal(scene.materials.length);
-
-                const filteredTextures = scene.textures.filter((texture) => texture !== scene._environmentBRDFTexture);
-                expect(textureCount, "textureCount").to.equal(filteredTextures.length);
-            }));
-
-            return Promise.all(promises);
-        });
-
-        it('Load BoomBox with dispose', () => {
-            let ready = false;
-            let disposed = false;
-
-            const promises = new Array<Promise<void>>();
-
-            BABYLON.SceneLoader.OnPluginActivatedObservable.addOnce((loader: BABYLON.GLTFFileLoader) => {
-                loader.onDispose = () => {
-                    disposed = true;
-                };
-
-                promises.push(BABYLON.Tools.DelayAsync(50).then(() => {
-                    loader.dispose();
-                    expect(ready, "ready").to.be.false;
-                    expect(disposed, "disposed").to.be.true;
-                }));
-            });
-
-            const scene = new BABYLON.Scene(subject);
-            promises.push(BABYLON.SceneLoader.AppendAsync("/Playground/scenes/BoomBox/", "BoomBox2.gltf", scene).then(() => {
-                ready = true;
-            }));
-
-            return Promise.race(promises);
-        });
-
-        it('Load BoomBox with mesh.isEnabled check', () => {
-            const scene = new BABYLON.Scene(subject);
-
-            subject.runRenderLoop(() => {
-                for (const mesh of scene.meshes) {
-                    if (mesh.getTotalVertices() !== 0) {
-                        expect(mesh.isEnabled(), "mesh.isEnabled").to.be.false;
-                    }
-                }
-            });
-
-            return BABYLON.SceneLoader.AppendAsync("/Playground/scenes/BoomBox/", "BoomBox.gltf", scene).then((scene) => {
-                subject.stopRenderLoop();
-
-                for (const mesh of scene.meshes) {
-                    if (mesh.getTotalVertices() !== 0) {
-                        expect(mesh.isEnabled(), "mesh.isEnabled").to.be.true;
-                    }
-                }
-            });
-        });
-
-        it('Load CompileMaterials', () => {
-            const scene = new BABYLON.Scene(subject);
-            const promises = new Array<Promise<void>>();
-            let createShaderProgramSpy: sinon.SinonSpy;
-
-            subject.runRenderLoop(() => {
-                for (const mesh of scene.meshes) {
-                    if (mesh.material && mesh.isEnabled()) {
-                        expect(mesh.material.isReady(mesh), "mesh material is ready").to.be.true;
-                    }
-                }
-            });
-
-            BABYLON.SceneLoader.OnPluginActivatedObservable.addOnce((loader: BABYLON.GLTFFileLoader) => {
-                loader.compileMaterials = true;
-
-                promises.push(loader.whenCompleteAsync().then(() => {
-                    const called = createShaderProgramSpy.called;
-                    createShaderProgramSpy.restore();
-                    expect(called, "createShaderProgramCalled").to.be.false;
-                }));
-            });
-
-            promises.push(BABYLON.SceneLoader.AppendAsync("http://models.babylonjs.com/Tests/CompileMaterials/", "Test.gltf", scene).then(() => {
-                createShaderProgramSpy = sinon.spy(subject, "createShaderProgram");
-            }));
-
-            return Promise.all(promises);
-        });
-
-        it('Load BrainStem with compileMaterials', () => {
-            const scene = new BABYLON.Scene(subject);
-            const promises = new Array<Promise<void>>();
-            let createShaderProgramSpy: sinon.SinonSpy;
-
-            subject.runRenderLoop(() => {
-                for (const mesh of scene.meshes) {
-                    if (mesh.material && mesh.isEnabled()) {
-                        expect(mesh.material.isReady(mesh), "mesh material is ready").to.be.true;
-                    }
-                }
-            });
-
-            BABYLON.SceneLoader.OnPluginActivatedObservable.addOnce((loader: BABYLON.GLTFFileLoader) => {
-                loader.compileMaterials = true;
-
-                promises.push(loader.whenCompleteAsync().then(() => {
-                    const called = createShaderProgramSpy.called;
-                    createShaderProgramSpy.restore();
-                    expect(called, "createShaderProgramCalled").to.be.false;
-                }));
-            });
-
-            promises.push(BABYLON.SceneLoader.AppendAsync("/Playground/scenes/BrainStem/", "BrainStem.gltf", scene).then(() => {
-                createShaderProgramSpy = sinon.spy(subject, "createShaderProgram");
-            }));
-
-            return Promise.all(promises);
-        });
-
-        it('Load Alien', () => {
-            const scene = new BABYLON.Scene(subject);
-            return BABYLON.SceneLoader.ImportMeshAsync(null, "/Playground/scenes/Alien/", "Alien.gltf", scene).then((result) => {
-                const skeletonsMapping = {
-                    "AlienHead": "skeleton0",
-                    "Collar": "skeleton1",
-                    "LeftEye": "skeleton2",
-                    "RightEye": "skeleton3",
-                    "CollarClasp": "skeleton1",
-                    "Shirt": "skeleton1",
-                    "ShirtPlate": "skeleton1",
-                    "Teeth": "skeleton1",
-                };
-
-                expect(scene.skeletons, "scene.skeletons").to.have.lengthOf(4);
-                expect(result.skeletons, "skeletons").to.have.lengthOf(4);
-
-                for (const meshName in skeletonsMapping) {
-                    const skeletonName = skeletonsMapping[meshName];
-                    expect(scene.getMeshByName(meshName).skeleton.name, `skeleton name of mesh '${meshName}'`).to.equal(skeletonName);
-                }
-
-                const alienHeadMesh = scene.getMeshByName("AlienHead") as BABYLON.Mesh;
-                expect(alienHeadMesh.morphTargetManager.numTargets, "alienHeadMesh.morphTargetManager.numTargets").to.equal(2);
-
-                expect(scene.animationGroups, "scene.animationGroups").to.have.lengthOf(1);
-                expect(result.animationGroups, "animationGroups").to.have.lengthOf(1);
-
-                const animationGroup = result.animationGroups[0];
-                expect(animationGroup.name, "animationGroup.name").to.equal("TwoTargetBlend");
-                expect(animationGroup.targetedAnimations, "animationGroup.targetedAnimations").to.have.lengthOf(7);
-                const influenceAnimations = animationGroup.targetedAnimations.filter((_) => _.animation.targetProperty === "influence");
-                expect(influenceAnimations, "influenceAnimations").to.have.lengthOf(2);
-                const rotationAnimations = animationGroup.targetedAnimations.filter((_) => _.animation.targetProperty === "rotationQuaternion");
-                expect(rotationAnimations, "rotationAnimations").to.have.lengthOf(4);
-                const positionAnimations = animationGroup.targetedAnimations.filter((_) => _.animation.targetProperty === "position");
-                expect(positionAnimations, "positionAnimations").to.have.lengthOf(1);
-            });
-        });
-
-        it('Load TwoQuads with LODs', () => {
-            const scene = new BABYLON.Scene(subject);
-            const promises = new Array<Promise<void>>();
-
-            subject.runRenderLoop(() => {
-                for (const mesh of scene.meshes) {
-                    if (mesh.material && mesh.isEnabled()) {
-                        expect(mesh.material.isReady(mesh), "mesh material is ready").to.be.true;
-                    }
-                }
-            });
-
-            BABYLON.SceneLoader.OnPluginActivatedObservable.addOnce((loader: BABYLON.GLTFFileLoader) => {
-                loader.compileMaterials = true;
-
-                promises.push(loader.whenCompleteAsync().then(() => {
-                    const meshes = [
-                        scene.getMeshByName("node0"),
-                        scene.getMeshByName("node1")
-                    ];
-
-                    expect(meshes[0].material.name, "Material for node 0").to.equal("LOD0");
-                    expect(meshes[1].material.name, "Material for node 1").to.equal("LOD0");
-
-                    expect(scene.materials, "scene.materials").to.have.lengthOf(1);
-                    const materials = [
-                        scene.getMaterialByName("LOD0")
-                    ];
-
-                    expect(materials[0].isReady(meshes[0]), "Material of LOD 0 is ready for node 0").to.be.true;
-                    expect(materials[0].isReady(meshes[1]), "Material of LOD 0 is ready for node 1").to.be.true;
-                }));
-            });
-
-            promises.push(BABYLON.SceneLoader.AppendAsync("http://models.babylonjs.com/Tests/TwoQuads/", "TwoQuads.gltf", scene).then(() => {
-                const meshes = [
-                    scene.getMeshByName("node0"),
-                    scene.getMeshByName("node1")
-                ];
-
-                expect(meshes[0].material.name, "Material for node 0").to.equal("LOD2");
-                expect(meshes[1].material.name, "Material for node 1").to.equal("LOD2");
-
-                expect(scene.materials, "scene.materials").to.have.lengthOf(3);
-                const materials = [
-                    scene.getMaterialByName("LOD0"),
-                    scene.getMaterialByName("LOD1"),
-                    scene.getMaterialByName("LOD2")
-                ];
-
-                expect(materials[0].isReady(meshes[0]), "Material of LOD 0 is ready for node 0").to.be.false;
-                expect(materials[0].isReady(meshes[1]), "Material of LOD 0 is ready for node 1").to.be.false;
-                expect(materials[1].isReady(meshes[0]), "Material of LOD 1 is ready for node 0").to.be.false;
-                expect(materials[1].isReady(meshes[1]), "Material of LOD 1 is ready for node 1").to.be.false;
-                expect(materials[2].isReady(meshes[0]), "Material of LOD 2 is ready for node 0").to.be.true;
-                expect(materials[2].isReady(meshes[1]), "Material of LOD 2 is ready for node 1").to.be.true;
-            }));
-
-            return Promise.all(promises);
-        });
-
-        it('Load TwoQuads with LODs and onMaterialLODsLoadedObservable', () => {
-            const scene = new BABYLON.Scene(subject);
-            const promises = new Array<Promise<void>>();
-
-            BABYLON.SceneLoader.OnPluginActivatedObservable.addOnce((loader: BABYLON.GLTFFileLoader) => {
-                const observer = loader.onExtensionLoadedObservable.add((extension) => {
-                    if (extension instanceof BABYLON.GLTF2.Loader.Extensions.MSFT_lod) {
-                        loader.onExtensionLoadedObservable.remove(observer);
-                        extension.onMaterialLODsLoadedObservable.add((indexLOD) => {
-                            const expectedMaterialName = `LOD${2 - indexLOD}`;
-                            expect(scene.getMeshByName("node0").material.name, "Material for node 0").to.equal(expectedMaterialName);
-                            expect(scene.getMeshByName("node1").material.name, "Material for node 1").to.equal(expectedMaterialName);
-                        });
-                    }
-                });
-
-                promises.push(loader.whenCompleteAsync());
-            });
-
-            promises.push(BABYLON.SceneLoader.AppendAsync("http://models.babylonjs.com/Tests/TwoQuads/", "TwoQuads.gltf", scene).then(() => {
-                // do nothing
-            }));
-
-            return Promise.all(promises);
-        });
-
-        it('Load TwoQuads with LODs and dispose when onMaterialLODsLoadedObservable', () => {
-            const scene = new BABYLON.Scene(subject);
-            const promises = new Array<Promise<void>>();
-
-            BABYLON.SceneLoader.OnPluginActivatedObservable.addOnce((loader: BABYLON.GLTFFileLoader) => {
-                const observer = loader.onExtensionLoadedObservable.add((extension) => {
-                    if (extension instanceof BABYLON.GLTF2.Loader.Extensions.MSFT_lod) {
-                        loader.onExtensionLoadedObservable.remove(observer);
-                        extension.onMaterialLODsLoadedObservable.add((indexLOD) => {
-                            expect(indexLOD, "indexLOD").to.equal(0);
-                            loader.dispose();
-                        });
-                    }
-                });
-
-                promises.push(new Promise((resolve) => {
-                    loader.onDisposeObservable.addOnce(() => {
-                        resolve();
-                    });
-                }));
-            });
-
-            promises.push(BABYLON.SceneLoader.AppendAsync("http://models.babylonjs.com/Tests/TwoQuads/", "TwoQuads.gltf", scene).then(() => {
-                // do nothing
-            }));
-
-            return Promise.all(promises);
-        });
-
-        it('Load TwoQuadsNoTextures with LODs', () => {
-            const scene = new BABYLON.Scene(subject);
-
-            const promises = new Array<Promise<any>>();
-
-            BABYLON.SceneLoader.OnPluginActivatedObservable.addOnce((loader: BABYLON.GLTFFileLoader) => {
-                promises.push(loader.whenCompleteAsync());
-            });
-
-            promises.push(BABYLON.SceneLoader.AppendAsync("http://models.babylonjs.com/Tests/TwoQuads/", "TwoQuadsNoTextures.gltf", scene));
-
-            return Promise.all(promises);
-        });
-
-        it('Load MultiPrimitive', () => {
-            const scene = new BABYLON.Scene(subject);
-            return BABYLON.SceneLoader.ImportMeshAsync(null, "http://models.babylonjs.com/Tests/MultiPrimitive/", "MultiPrimitive.gltf", scene).then(result => {
-                expect(result.meshes, "meshes").to.have.lengthOf(3);
-
-                const node = scene.getNodeByName("node");
-                expect(node, "node").to.exist;
-                expect(node, "node").to.be.an.instanceof(BABYLON.TransformNode);
-
-                expect(node.getChildren(), "node children").to.have.lengthOf(2);
-                for (const childNode of node.getChildren()) {
-                    expect(childNode, "child node").to.be.an.instanceof(BABYLON.Mesh);
-                    const childMesh = childNode as BABYLON.Mesh;
-                    expect(childMesh.geometry).to.exist;
-                    expect(childMesh.material).to.exist;
-                }
-            });
-        });
-
-        it('Load BrainStem', () => {
-            const scene = new BABYLON.Scene(subject);
-            return BABYLON.SceneLoader.ImportMeshAsync(null, "/Playground/scenes/BrainStem/", "BrainStem.gltf", scene).then((result) => {
-                expect(result.skeletons, "skeletons").to.have.lengthOf(1);
-
-                const node1 = scene.getNodeByName("node1");
-                expect(node1, "node1").to.exist;
-                expect(node1, "node1").to.be.an.instanceof(BABYLON.TransformNode);
-
-                for (const childMesh of node1.getChildMeshes()) {
-                    expect(childMesh.skeleton, "mesh skeleton").to.exist;
-                    expect(childMesh.skeleton.name, "mesh skeleton name").to.equal(result.skeletons[0].name);
-                }
-            });
-        });
-
-        it('Load BoomBox with transparencyAsCoverage', () => {
-            const scene = new BABYLON.Scene(subject);
-
-            const promises = new Array<Promise<any>>();
-
-            BABYLON.SceneLoader.OnPluginActivatedObservable.addOnce((loader: BABYLON.GLTFFileLoader) => {
-                var specularOverAlpha = false;
-                var radianceOverAlpha = false;
-
-                loader.transparencyAsCoverage = true;
-                loader.onMaterialLoaded = (material) => {
-                    specularOverAlpha = specularOverAlpha || (material as BABYLON.PBRMaterial).useSpecularOverAlpha;
-                    radianceOverAlpha = radianceOverAlpha || (material as BABYLON.PBRMaterial).useRadianceOverAlpha;
-                };
-                promises.push(loader.whenCompleteAsync().then(() => {
-                    expect(specularOverAlpha, "specularOverAlpha").to.be.false;
-                    expect(radianceOverAlpha, "radianceOverAlpha").to.be.false;
-                }));
-            });
-
-            promises.push(BABYLON.SceneLoader.AppendAsync("/Playground/scenes/BoomBox/", "BoomBox.gltf", scene));
-            return Promise.all(promises);
-        });
-
-        it('Load BoomBox without transparencyAsCoverage', () => {
-            const scene = new BABYLON.Scene(subject);
-
-            const promises = new Array<Promise<any>>();
-
-            BABYLON.SceneLoader.OnPluginActivatedObservable.addOnce((loader: BABYLON.GLTFFileLoader) => {
-                var specularOverAlpha = true;
-                var radianceOverAlpha = true;
-
-                loader.transparencyAsCoverage = false;
-                loader.onMaterialLoaded = (material) => {
-                    specularOverAlpha = specularOverAlpha && (material as BABYLON.PBRMaterial).useSpecularOverAlpha;
-                    radianceOverAlpha = radianceOverAlpha && (material as BABYLON.PBRMaterial).useRadianceOverAlpha;
-                };
-                promises.push(loader.whenCompleteAsync().then(() => {
-                    expect(specularOverAlpha, "specularOverAlpha").to.be.true;
-                    expect(radianceOverAlpha, "radianceOverAlpha").to.be.true;
-                }));
-            });
-
-            promises.push(BABYLON.SceneLoader.AppendAsync("/Playground/scenes/BoomBox/", "BoomBox.gltf", scene));
-            return Promise.all(promises);
-        });
-
-        it('Load BoomBox twice and check texture instancing', () => {
-            const scene = new BABYLON.Scene(subject);
-            return BABYLON.SceneLoader.AppendAsync("/Playground/scenes/BoomBox/", "BoomBox.gltf", scene).then(() => {
-                const createTextureSpy = sinon.spy(subject, "createTexture");
-                return BABYLON.SceneLoader.AppendAsync("/Playground/scenes/BoomBox/", "BoomBox.gltf", scene).then(() => {
-                    const called = createTextureSpy.called;
-                    createTextureSpy.restore();
-                    expect(called, "createTextureSpyCalled").to.be.false;
-                });
-            });
-        });
-
-        it('Load UFO with MSFT_audio_emitter', () => {
-            const scene = new BABYLON.Scene(subject);
-            return BABYLON.SceneLoader.ImportMeshAsync(null, "/Playground/scenes/", "ufo.glb", scene).then((result) => {
-                expect(result.meshes.length, "meshes.length").to.equal(scene.meshes.length);
-                expect(result.particleSystems.length, "particleSystems.length").to.equal(0);
-                expect(result.animationGroups.length, "animationGroups.length").to.equal(3);
-                expect(scene.soundTracks.length, "scene.soundTracks.length").to.equal(1);
-                expect(scene.soundTracks[0].soundCollection.length, "scene.soundTracks[0].soundCollection.length").to.equal(3);
-                expect(scene.soundTracks[0].soundCollection[0].onEndedObservable.hasObservers(), "scene.soundTracks[0].soundCollection[0].onEndedObservable.hasObservers()").to.be.true;
-            });
-        });
-
-        // TODO: test animation group callback
-        // TODO: test material instancing
-        // TODO: test KHR_materials_pbrSpecularGlossiness
-        // TODO: test KHR_lights
-    });
-
-    describe('#AssetContainer', () => {
-        it('should be loaded from BoomBox GLTF', () => {
-            var scene = new BABYLON.Scene(subject);
-            return BABYLON.SceneLoader.LoadAssetContainerAsync("/Playground/scenes/BoomBox/", "BoomBox.gltf", scene).then((container) => {
-                expect(container.meshes.length).to.eq(2);
-            });
-        });
-        it('should be adding and removing objects from scene', () => {
-            // Create a scene with some assets
-            var scene = new BABYLON.Scene(subject);
-            var camera = new BABYLON.FreeCamera("camera1", new BABYLON.Vector3(0, 5, -10), scene);
-            var light = new BABYLON.HemisphericLight("light1", new BABYLON.Vector3(0, 1, 0), scene);
-            var sphere = BABYLON.Mesh.CreateSphere("sphere1", 16, 2, scene);
-            var ground = BABYLON.Mesh.CreateGround("ground1", 6, 6, 2, scene);
-
-            // Move all the assets from the scene into a container
-            var container = new BABYLON.AssetContainer(scene);
-            var keepAssets = new BABYLON.KeepAssets();
-            keepAssets.cameras.push(camera);
-            container.moveAllFromScene(keepAssets);
-            expect(scene.cameras.length).to.eq(1);
-            expect(scene.meshes.length).to.eq(0);
-            expect(scene.lights.length).to.eq(0);
-            expect(container.cameras.length).to.eq(0);
-            expect(container.meshes.length).to.eq(2);
-            expect(container.lights.length).to.eq(1);
-
-            // Add them back and then remove again
-            container.addAllToScene();
-            expect(scene.cameras.length).to.eq(1);
-            expect(scene.meshes.length).to.eq(2);
-            expect(scene.lights.length).to.eq(1);
-            container.removeAllFromScene();
-            expect(scene.cameras.length).to.eq(1);
-            expect(scene.meshes.length).to.eq(0);
-            expect(scene.lights.length).to.eq(0);
-        });
-    });
-});
+/**
+ * Describes the test suite.
+ */
+describe('Babylon Scene Loader', function() {
+    let subject: BABYLON.Engine;
+
+    this.timeout(10000);
+
+    /**
+     * Loads the dependencies.
+     */
+    before(function(done) {
+        this.timeout(180000);
+        (BABYLONDEVTOOLS).Loader
+            .useDist()
+            .load(function() {
+                // Force apply promise polyfill for consistent behavior between PhantomJS, IE11, and other browsers.
+                BABYLON.PromisePolyfill.Apply(true);
+                BABYLON.Engine.audioEngine = new BABYLON.AudioEngine();
+                done();
+            });
+    });
+
+    /**
+     * Create a new engine subject before each test.
+     */
+    beforeEach(function() {
+        subject = new BABYLON.NullEngine({
+            renderHeight: 256,
+            renderWidth: 256,
+            textureSize: 256,
+            deterministicLockstep: false,
+            lockstepMaxSteps: 1
+        });
+
+        // Avoid creating normals in PBR materials.
+        subject.getCaps().standardDerivatives = true;
+    });
+
+    /**
+     * Integration tests for loading glTF assets.
+     */
+    describe('#glTF', () => {
+        it('Load BoomBox', () => {
+            const scene = new BABYLON.Scene(subject);
+            return BABYLON.SceneLoader.AppendAsync("/Playground/scenes/BoomBox/", "BoomBox.gltf", scene).then((scene) => {
+                expect(scene.meshes.length, "scene.meshes.length").to.equal(2);
+                expect(scene.materials.length, "scene.materials.length").to.equal(1);
+            });
+        });
+
+        it('Load BoomBox GLB', () => {
+            const scene = new BABYLON.Scene(subject);
+            return BABYLON.SceneLoader.AppendAsync("/Playground/scenes/", "BoomBox.glb", scene).then((scene) => {
+                expect(scene.meshes.length, "scene.meshes.length").to.equal(2);
+                expect(scene.materials.length, "scene.materials.length").to.equal(1);
+            });
+        });
+
+        it('Load BoomBox with ImportMesh', () => {
+            const scene = new BABYLON.Scene(subject);
+            return BABYLON.SceneLoader.ImportMeshAsync(null, "/Playground/scenes/BoomBox/", "BoomBox.gltf", scene).then((result) => {
+                expect(result.meshes.length, "meshes.length").to.equal(scene.meshes.length);
+                expect(result.particleSystems.length, "particleSystems.length").to.equal(0);
+                expect(result.skeletons.length, "skeletons.length").to.equal(0);
+                expect(result.animationGroups.length, "animationGroups.length").to.equal(0);
+            });
+        });
+
+        it('Load TwoQuads with ImportMesh and one node name', () => {
+            const scene = new BABYLON.Scene(subject);
+            return BABYLON.SceneLoader.ImportMeshAsync("node0", "http://models.babylonjs.com/Tests/TwoQuads/", "TwoQuads.gltf", scene).then(() => {
+                expect(scene.getMeshByName("node0"), "node0").to.exist;
+                expect(scene.getMeshByName("node1"), "node1").to.not.exist;
+            });
+        });
+
+        it('Load TwoQuads with ImportMesh and two node names', () => {
+            const scene = new BABYLON.Scene(subject);
+            return BABYLON.SceneLoader.ImportMeshAsync(["node0", "node1"], "http://models.babylonjs.com/Tests/TwoQuads/", "TwoQuads.gltf", scene).then(() => {
+                expect(scene.getMeshByName("node0"), "node0").to.exist;
+                expect(scene.getMeshByName("node1"), "node1").to.exist;
+            });
+        });
+
+        it('Load BoomBox with callbacks', () => {
+            let parsedCount = 0;
+            let meshCount = 0;
+            let materialCount = 0;
+            let textureCount = 0;
+            let ready = false;
+
+            const promises = new Array<Promise<void>>();
+
+            BABYLON.SceneLoader.OnPluginActivatedObservable.addOnce((loader: BABYLON.GLTFFileLoader) => {
+                loader.onParsed = (data) => {
+                    parsedCount++;
+                };
+
+                loader.onMeshLoaded = (mesh) => {
+                    meshCount++;
+                };
+                loader.onMaterialLoaded = (material) => {
+                    materialCount++;
+                };
+                loader.onTextureLoaded = (texture) => {
+                    textureCount++;
+                };
+
+                promises.push(loader.whenCompleteAsync().then(() => {
+                    expect(ready, "ready").to.be.true;
+                }));
+            });
+
+            const scene = new BABYLON.Scene(subject);
+            promises.push(BABYLON.SceneLoader.AppendAsync("/Playground/scenes/BoomBox/", "BoomBox.gltf", scene).then(() => {
+                ready = true;
+
+                expect(parsedCount, "parsedCount").to.equal(1);
+                expect(meshCount, "meshCount").to.equal(scene.meshes.length);
+                expect(materialCount, "materialCount").to.equal(scene.materials.length);
+
+                const filteredTextures = scene.textures.filter((texture) => texture !== scene._environmentBRDFTexture);
+                expect(textureCount, "textureCount").to.equal(filteredTextures.length);
+            }));
+
+            return Promise.all(promises);
+        });
+
+        it('Load BoomBox with dispose', () => {
+            let ready = false;
+            let disposed = false;
+
+            const promises = new Array<Promise<void>>();
+
+            BABYLON.SceneLoader.OnPluginActivatedObservable.addOnce((loader: BABYLON.GLTFFileLoader) => {
+                loader.onDispose = () => {
+                    disposed = true;
+                };
+
+                promises.push(BABYLON.Tools.DelayAsync(50).then(() => {
+                    loader.dispose();
+                    expect(ready, "ready").to.be.false;
+                    expect(disposed, "disposed").to.be.true;
+                }));
+            });
+
+            const scene = new BABYLON.Scene(subject);
+            promises.push(BABYLON.SceneLoader.AppendAsync("/Playground/scenes/BoomBox/", "BoomBox2.gltf", scene).then(() => {
+                ready = true;
+            }));
+
+            return Promise.race(promises);
+        });
+
+        it('Load BoomBox with mesh.isEnabled check', () => {
+            const scene = new BABYLON.Scene(subject);
+
+            subject.runRenderLoop(() => {
+                for (const mesh of scene.meshes) {
+                    if (mesh.getTotalVertices() !== 0) {
+                        expect(mesh.isEnabled(), "mesh.isEnabled").to.be.false;
+                    }
+                }
+            });
+
+            return BABYLON.SceneLoader.AppendAsync("/Playground/scenes/BoomBox/", "BoomBox.gltf", scene).then((scene) => {
+                subject.stopRenderLoop();
+
+                for (const mesh of scene.meshes) {
+                    if (mesh.getTotalVertices() !== 0) {
+                        expect(mesh.isEnabled(), "mesh.isEnabled").to.be.true;
+                    }
+                }
+            });
+        });
+
+        it('Load CompileMaterials', () => {
+            const scene = new BABYLON.Scene(subject);
+            const promises = new Array<Promise<void>>();
+            let createShaderProgramSpy: sinon.SinonSpy;
+
+            subject.runRenderLoop(() => {
+                for (const mesh of scene.meshes) {
+                    if (mesh.material && mesh.isEnabled()) {
+                        expect(mesh.material.isReady(mesh), "mesh material is ready").to.be.true;
+                    }
+                }
+            });
+
+            BABYLON.SceneLoader.OnPluginActivatedObservable.addOnce((loader: BABYLON.GLTFFileLoader) => {
+                loader.compileMaterials = true;
+
+                promises.push(loader.whenCompleteAsync().then(() => {
+                    const called = createShaderProgramSpy.called;
+                    createShaderProgramSpy.restore();
+                    expect(called, "createShaderProgramCalled").to.be.false;
+                }));
+            });
+
+            promises.push(BABYLON.SceneLoader.AppendAsync("http://models.babylonjs.com/Tests/CompileMaterials/", "Test.gltf", scene).then(() => {
+                createShaderProgramSpy = sinon.spy(subject, "createShaderProgram");
+            }));
+
+            return Promise.all(promises);
+        });
+
+        it('Load BrainStem with compileMaterials', () => {
+            const scene = new BABYLON.Scene(subject);
+            const promises = new Array<Promise<void>>();
+            let createShaderProgramSpy: sinon.SinonSpy;
+
+            subject.runRenderLoop(() => {
+                for (const mesh of scene.meshes) {
+                    if (mesh.material && mesh.isEnabled()) {
+                        expect(mesh.material.isReady(mesh), "mesh material is ready").to.be.true;
+                    }
+                }
+            });
+
+            BABYLON.SceneLoader.OnPluginActivatedObservable.addOnce((loader: BABYLON.GLTFFileLoader) => {
+                loader.compileMaterials = true;
+
+                promises.push(loader.whenCompleteAsync().then(() => {
+                    const called = createShaderProgramSpy.called;
+                    createShaderProgramSpy.restore();
+                    expect(called, "createShaderProgramCalled").to.be.false;
+                }));
+            });
+
+            promises.push(BABYLON.SceneLoader.AppendAsync("/Playground/scenes/BrainStem/", "BrainStem.gltf", scene).then(() => {
+                createShaderProgramSpy = sinon.spy(subject, "createShaderProgram");
+            }));
+
+            return Promise.all(promises);
+        });
+
+        it('Load Alien', () => {
+            const scene = new BABYLON.Scene(subject);
+            return BABYLON.SceneLoader.ImportMeshAsync(null, "/Playground/scenes/Alien/", "Alien.gltf", scene).then((result) => {
+                const skeletonsMapping = {
+                    "AlienHead": "skeleton0",
+                    "Collar": "skeleton1",
+                    "LeftEye": "skeleton2",
+                    "RightEye": "skeleton3",
+                    "CollarClasp": "skeleton1",
+                    "Shirt": "skeleton1",
+                    "ShirtPlate": "skeleton1",
+                    "Teeth": "skeleton1",
+                };
+
+                expect(scene.skeletons, "scene.skeletons").to.have.lengthOf(4);
+                expect(result.skeletons, "skeletons").to.have.lengthOf(4);
+
+                for (const meshName in skeletonsMapping) {
+                    const skeletonName = skeletonsMapping[meshName];
+                    expect(scene.getMeshByName(meshName).skeleton.name, `skeleton name of mesh '${meshName}'`).to.equal(skeletonName);
+                }
+
+                const alienHeadMesh = scene.getMeshByName("AlienHead") as BABYLON.Mesh;
+                expect(alienHeadMesh.morphTargetManager.numTargets, "alienHeadMesh.morphTargetManager.numTargets").to.equal(2);
+
+                expect(scene.animationGroups, "scene.animationGroups").to.have.lengthOf(1);
+                expect(result.animationGroups, "animationGroups").to.have.lengthOf(1);
+
+                const animationGroup = result.animationGroups[0];
+                expect(animationGroup.name, "animationGroup.name").to.equal("TwoTargetBlend");
+                expect(animationGroup.targetedAnimations, "animationGroup.targetedAnimations").to.have.lengthOf(7);
+                const influenceAnimations = animationGroup.targetedAnimations.filter((_) => _.animation.targetProperty === "influence");
+                expect(influenceAnimations, "influenceAnimations").to.have.lengthOf(2);
+                const rotationAnimations = animationGroup.targetedAnimations.filter((_) => _.animation.targetProperty === "rotationQuaternion");
+                expect(rotationAnimations, "rotationAnimations").to.have.lengthOf(4);
+                const positionAnimations = animationGroup.targetedAnimations.filter((_) => _.animation.targetProperty === "position");
+                expect(positionAnimations, "positionAnimations").to.have.lengthOf(1);
+            });
+        });
+
+        it('Load TwoQuads with LODs', () => {
+            const scene = new BABYLON.Scene(subject);
+            const promises = new Array<Promise<void>>();
+
+            subject.runRenderLoop(() => {
+                for (const mesh of scene.meshes) {
+                    if (mesh.material && mesh.isEnabled()) {
+                        expect(mesh.material.isReady(mesh), "mesh material is ready").to.be.true;
+                    }
+                }
+            });
+
+            BABYLON.SceneLoader.OnPluginActivatedObservable.addOnce((loader: BABYLON.GLTFFileLoader) => {
+                loader.compileMaterials = true;
+
+                promises.push(loader.whenCompleteAsync().then(() => {
+                    const meshes = [
+                        scene.getMeshByName("node0"),
+                        scene.getMeshByName("node1")
+                    ];
+
+                    expect(meshes[0].material.name, "Material for node 0").to.equal("LOD0");
+                    expect(meshes[1].material.name, "Material for node 1").to.equal("LOD0");
+
+                    expect(scene.materials, "scene.materials").to.have.lengthOf(1);
+                    const materials = [
+                        scene.getMaterialByName("LOD0")
+                    ];
+
+                    expect(materials[0].isReady(meshes[0]), "Material of LOD 0 is ready for node 0").to.be.true;
+                    expect(materials[0].isReady(meshes[1]), "Material of LOD 0 is ready for node 1").to.be.true;
+                }));
+            });
+
+            promises.push(BABYLON.SceneLoader.AppendAsync("http://models.babylonjs.com/Tests/TwoQuads/", "TwoQuads.gltf", scene).then(() => {
+                const meshes = [
+                    scene.getMeshByName("node0"),
+                    scene.getMeshByName("node1")
+                ];
+
+                expect(meshes[0].material.name, "Material for node 0").to.equal("LOD2");
+                expect(meshes[1].material.name, "Material for node 1").to.equal("LOD2");
+
+                expect(scene.materials, "scene.materials").to.have.lengthOf(3);
+                const materials = [
+                    scene.getMaterialByName("LOD0"),
+                    scene.getMaterialByName("LOD1"),
+                    scene.getMaterialByName("LOD2")
+                ];
+
+                expect(materials[0].isReady(meshes[0]), "Material of LOD 0 is ready for node 0").to.be.false;
+                expect(materials[0].isReady(meshes[1]), "Material of LOD 0 is ready for node 1").to.be.false;
+                expect(materials[1].isReady(meshes[0]), "Material of LOD 1 is ready for node 0").to.be.false;
+                expect(materials[1].isReady(meshes[1]), "Material of LOD 1 is ready for node 1").to.be.false;
+                expect(materials[2].isReady(meshes[0]), "Material of LOD 2 is ready for node 0").to.be.true;
+                expect(materials[2].isReady(meshes[1]), "Material of LOD 2 is ready for node 1").to.be.true;
+            }));
+
+            return Promise.all(promises);
+        });
+
+        it('Load TwoQuads with LODs and onMaterialLODsLoadedObservable', () => {
+            const scene = new BABYLON.Scene(subject);
+            const promises = new Array<Promise<void>>();
+
+            BABYLON.SceneLoader.OnPluginActivatedObservable.addOnce((loader: BABYLON.GLTFFileLoader) => {
+                const observer = loader.onExtensionLoadedObservable.add((extension) => {
+                    if (extension instanceof BABYLON.GLTF2.Loader.Extensions.MSFT_lod) {
+                        loader.onExtensionLoadedObservable.remove(observer);
+                        extension.onMaterialLODsLoadedObservable.add((indexLOD) => {
+                            const expectedMaterialName = `LOD${2 - indexLOD}`;
+                            expect(scene.getMeshByName("node0").material.name, "Material for node 0").to.equal(expectedMaterialName);
+                            expect(scene.getMeshByName("node1").material.name, "Material for node 1").to.equal(expectedMaterialName);
+                        });
+                    }
+                });
+
+                promises.push(loader.whenCompleteAsync());
+            });
+
+            promises.push(BABYLON.SceneLoader.AppendAsync("http://models.babylonjs.com/Tests/TwoQuads/", "TwoQuads.gltf", scene).then(() => {
+                // do nothing
+            }));
+
+            return Promise.all(promises);
+        });
+
+        it('Load TwoQuads with LODs and dispose when onMaterialLODsLoadedObservable', () => {
+            const scene = new BABYLON.Scene(subject);
+            const promises = new Array<Promise<void>>();
+
+            BABYLON.SceneLoader.OnPluginActivatedObservable.addOnce((loader: BABYLON.GLTFFileLoader) => {
+                const observer = loader.onExtensionLoadedObservable.add((extension) => {
+                    if (extension instanceof BABYLON.GLTF2.Loader.Extensions.MSFT_lod) {
+                        loader.onExtensionLoadedObservable.remove(observer);
+                        extension.onMaterialLODsLoadedObservable.add((indexLOD) => {
+                            expect(indexLOD, "indexLOD").to.equal(0);
+                            loader.dispose();
+                        });
+                    }
+                });
+
+                promises.push(new Promise((resolve) => {
+                    loader.onDisposeObservable.addOnce(() => {
+                        resolve();
+                    });
+                }));
+            });
+
+            promises.push(BABYLON.SceneLoader.AppendAsync("http://models.babylonjs.com/Tests/TwoQuads/", "TwoQuads.gltf", scene).then(() => {
+                // do nothing
+            }));
+
+            return Promise.all(promises);
+        });
+
+        it('Load TwoQuadsNoTextures with LODs', () => {
+            const scene = new BABYLON.Scene(subject);
+
+            const promises = new Array<Promise<any>>();
+
+            BABYLON.SceneLoader.OnPluginActivatedObservable.addOnce((loader: BABYLON.GLTFFileLoader) => {
+                promises.push(loader.whenCompleteAsync());
+            });
+
+            promises.push(BABYLON.SceneLoader.AppendAsync("http://models.babylonjs.com/Tests/TwoQuads/", "TwoQuadsNoTextures.gltf", scene));
+
+            return Promise.all(promises);
+        });
+
+        it('Load MultiPrimitive', () => {
+            const scene = new BABYLON.Scene(subject);
+            return BABYLON.SceneLoader.ImportMeshAsync(null, "http://models.babylonjs.com/Tests/MultiPrimitive/", "MultiPrimitive.gltf", scene).then(result => {
+                expect(result.meshes, "meshes").to.have.lengthOf(3);
+
+                const node = scene.getNodeByName("node");
+                expect(node, "node").to.exist;
+                expect(node, "node").to.be.an.instanceof(BABYLON.TransformNode);
+
+                expect(node.getChildren(), "node children").to.have.lengthOf(2);
+                for (const childNode of node.getChildren()) {
+                    expect(childNode, "child node").to.be.an.instanceof(BABYLON.Mesh);
+                    const childMesh = childNode as BABYLON.Mesh;
+                    expect(childMesh.geometry).to.exist;
+                    expect(childMesh.material).to.exist;
+                }
+            });
+        });
+
+        it('Load BrainStem', () => {
+            const scene = new BABYLON.Scene(subject);
+            return BABYLON.SceneLoader.ImportMeshAsync(null, "/Playground/scenes/BrainStem/", "BrainStem.gltf", scene).then((result) => {
+                expect(result.skeletons, "skeletons").to.have.lengthOf(1);
+
+                const node1 = scene.getNodeByName("node1");
+                expect(node1, "node1").to.exist;
+                expect(node1, "node1").to.be.an.instanceof(BABYLON.TransformNode);
+
+                for (const childMesh of node1.getChildMeshes()) {
+                    expect(childMesh.skeleton, "mesh skeleton").to.exist;
+                    expect(childMesh.skeleton.name, "mesh skeleton name").to.equal(result.skeletons[0].name);
+                }
+            });
+        });
+
+        it('Load BoomBox with transparencyAsCoverage', () => {
+            const scene = new BABYLON.Scene(subject);
+
+            const promises = new Array<Promise<any>>();
+
+            BABYLON.SceneLoader.OnPluginActivatedObservable.addOnce((loader: BABYLON.GLTFFileLoader) => {
+                var specularOverAlpha = false;
+                var radianceOverAlpha = false;
+
+                loader.transparencyAsCoverage = true;
+                loader.onMaterialLoaded = (material) => {
+                    specularOverAlpha = specularOverAlpha || (material as BABYLON.PBRMaterial).useSpecularOverAlpha;
+                    radianceOverAlpha = radianceOverAlpha || (material as BABYLON.PBRMaterial).useRadianceOverAlpha;
+                };
+                promises.push(loader.whenCompleteAsync().then(() => {
+                    expect(specularOverAlpha, "specularOverAlpha").to.be.false;
+                    expect(radianceOverAlpha, "radianceOverAlpha").to.be.false;
+                }));
+            });
+
+            promises.push(BABYLON.SceneLoader.AppendAsync("/Playground/scenes/BoomBox/", "BoomBox.gltf", scene));
+            return Promise.all(promises);
+        });
+
+        it('Load BoomBox without transparencyAsCoverage', () => {
+            const scene = new BABYLON.Scene(subject);
+
+            const promises = new Array<Promise<any>>();
+
+            BABYLON.SceneLoader.OnPluginActivatedObservable.addOnce((loader: BABYLON.GLTFFileLoader) => {
+                var specularOverAlpha = true;
+                var radianceOverAlpha = true;
+
+                loader.transparencyAsCoverage = false;
+                loader.onMaterialLoaded = (material) => {
+                    specularOverAlpha = specularOverAlpha && (material as BABYLON.PBRMaterial).useSpecularOverAlpha;
+                    radianceOverAlpha = radianceOverAlpha && (material as BABYLON.PBRMaterial).useRadianceOverAlpha;
+                };
+                promises.push(loader.whenCompleteAsync().then(() => {
+                    expect(specularOverAlpha, "specularOverAlpha").to.be.true;
+                    expect(radianceOverAlpha, "radianceOverAlpha").to.be.true;
+                }));
+            });
+
+            promises.push(BABYLON.SceneLoader.AppendAsync("/Playground/scenes/BoomBox/", "BoomBox.gltf", scene));
+            return Promise.all(promises);
+        });
+
+        it('Load BoomBox twice and check texture instancing', () => {
+            const scene = new BABYLON.Scene(subject);
+            return BABYLON.SceneLoader.AppendAsync("/Playground/scenes/BoomBox/", "BoomBox.gltf", scene).then(() => {
+                const createTextureSpy = sinon.spy(subject, "createTexture");
+                return BABYLON.SceneLoader.AppendAsync("/Playground/scenes/BoomBox/", "BoomBox.gltf", scene).then(() => {
+                    const called = createTextureSpy.called;
+                    createTextureSpy.restore();
+                    expect(called, "createTextureSpyCalled").to.be.false;
+                });
+            });
+        });
+
+        it('Load UFO with MSFT_audio_emitter', () => {
+            const scene = new BABYLON.Scene(subject);
+            return BABYLON.SceneLoader.ImportMeshAsync(null, "/Playground/scenes/", "ufo.glb", scene).then((result) => {
+                expect(result.meshes.length, "meshes.length").to.equal(scene.meshes.length);
+                expect(result.particleSystems.length, "particleSystems.length").to.equal(0);
+                expect(result.animationGroups.length, "animationGroups.length").to.equal(3);
+                expect(scene.soundTracks.length, "scene.soundTracks.length").to.equal(1);
+                expect(scene.soundTracks[0].soundCollection.length, "scene.soundTracks[0].soundCollection.length").to.equal(3);
+                expect(scene.soundTracks[0].soundCollection[0].onEndedObservable.hasObservers(), "scene.soundTracks[0].soundCollection[0].onEndedObservable.hasObservers()").to.be.true;
+            });
+        });
+
+        // TODO: test animation group callback
+        // TODO: test material instancing
+        // TODO: test KHR_materials_pbrSpecularGlossiness
+        // TODO: test KHR_lights
+    });
+
+    describe('#AssetContainer', () => {
+        it('should be loaded from BoomBox GLTF', () => {
+            var scene = new BABYLON.Scene(subject);
+            return BABYLON.SceneLoader.LoadAssetContainerAsync("/Playground/scenes/BoomBox/", "BoomBox.gltf", scene).then((container) => {
+                expect(container.meshes.length).to.eq(2);
+            });
+        });
+        it('should be adding and removing objects from scene', () => {
+            // Create a scene with some assets
+            var scene = new BABYLON.Scene(subject);
+            var camera = new BABYLON.FreeCamera("camera1", new BABYLON.Vector3(0, 5, -10), scene);
+            var light = new BABYLON.HemisphericLight("light1", new BABYLON.Vector3(0, 1, 0), scene);
+            var sphere = BABYLON.Mesh.CreateSphere("sphere1", 16, 2, scene);
+            var ground = BABYLON.Mesh.CreateGround("ground1", 6, 6, 2, scene);
+
+            // Move all the assets from the scene into a container
+            var container = new BABYLON.AssetContainer(scene);
+            var keepAssets = new BABYLON.KeepAssets();
+            keepAssets.cameras.push(camera);
+            container.moveAllFromScene(keepAssets);
+            expect(scene.cameras.length).to.eq(1);
+            expect(scene.meshes.length).to.eq(0);
+            expect(scene.lights.length).to.eq(0);
+            expect(container.cameras.length).to.eq(0);
+            expect(container.meshes.length).to.eq(2);
+            expect(container.lights.length).to.eq(1);
+
+            // Add them back and then remove again
+            container.addAllToScene();
+            expect(scene.cameras.length).to.eq(1);
+            expect(scene.meshes.length).to.eq(2);
+            expect(scene.lights.length).to.eq(1);
+            container.removeAllFromScene();
+            expect(scene.cameras.length).to.eq(1);
+            expect(scene.meshes.length).to.eq(0);
+            expect(scene.lights.length).to.eq(0);
+        });
+    });
+});