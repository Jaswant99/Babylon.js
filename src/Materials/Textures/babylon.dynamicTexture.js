--- conflicted
+++ resolved
@@ -1,99 +1,3 @@
-<<<<<<< HEAD
-var __extends = (this && this.__extends) || function (d, b) {
-    for (var p in b) if (b.hasOwnProperty(p)) d[p] = b[p];
-    function __() { this.constructor = d; }
-    d.prototype = b === null ? Object.create(b) : (__.prototype = b.prototype, new __());
-};
-var BABYLON;
-(function (BABYLON) {
-    var DynamicTexture = (function (_super) {
-        __extends(DynamicTexture, _super);
-        function DynamicTexture(name, options, scene, generateMipMaps, samplingMode) {
-            if (samplingMode === void 0) { samplingMode = BABYLON.Texture.TRILINEAR_SAMPLINGMODE; }
-            _super.call(this, null, scene, !generateMipMaps);
-            this.name = name;
-            this.wrapU = BABYLON.Texture.CLAMP_ADDRESSMODE;
-            this.wrapV = BABYLON.Texture.CLAMP_ADDRESSMODE;
-            this._generateMipMaps = generateMipMaps;
-            if (options.getContext) {
-                this._canvas = options;
-                this._texture = scene.getEngine().createDynamicTexture(options.width, options.height, generateMipMaps, samplingMode);
-            }
-            else {
-                this._canvas = document.createElement("canvas");
-                if (options.width) {
-                    this._texture = scene.getEngine().createDynamicTexture(options.width, options.height, generateMipMaps, samplingMode);
-                }
-                else {
-                    this._texture = scene.getEngine().createDynamicTexture(options, options, generateMipMaps, samplingMode);
-                }
-            }
-            var textureSize = this.getSize();
-            this._canvas.width = textureSize.width;
-            this._canvas.height = textureSize.height;
-            this._context = this._canvas.getContext("2d");
-        }
-        Object.defineProperty(DynamicTexture.prototype, "canRescale", {
-            get: function () {
-                return true;
-            },
-            enumerable: true,
-            configurable: true
-        });
-        DynamicTexture.prototype.scale = function (ratio) {
-            var textureSize = this.getSize();
-            textureSize.width *= ratio;
-            textureSize.height *= ratio;
-            this._canvas.width = textureSize.width;
-            this._canvas.height = textureSize.height;
-            this.releaseInternalTexture();
-            this._texture = this.getScene().getEngine().createDynamicTexture(textureSize.width, textureSize.height, this._generateMipMaps, this._samplingMode);
-        };
-        DynamicTexture.prototype.getContext = function () {
-            return this._context;
-        };
-        DynamicTexture.prototype.clear = function () {
-            var size = this.getSize();
-            this._context.fillRect(0, 0, size.width, size.height);
-        };
-        DynamicTexture.prototype.update = function (invertY) {
-            this.getScene().getEngine().updateDynamicTexture(this._texture, this._canvas, invertY === undefined ? true : invertY);
-        };
-        DynamicTexture.prototype.drawText = function (text, x, y, font, color, clearColor, invertY, update) {
-            if (update === void 0) { update = true; }
-            var size = this.getSize();
-            if (clearColor) {
-                this._context.fillStyle = clearColor;
-                this._context.fillRect(0, 0, size.width, size.height);
-            }
-            this._context.font = font;
-            if (x === null) {
-                var textSize = this._context.measureText(text);
-                x = (size.width - textSize.width) / 2;
-            }
-            this._context.fillStyle = color;
-            this._context.fillText(text, x, y);
-            if (update) {
-                this.update(invertY);
-            }
-        };
-        DynamicTexture.prototype.clone = function () {
-            var textureSize = this.getSize();
-            var newTexture = new DynamicTexture(this.name, textureSize.width, this.getScene(), this._generateMipMaps);
-            // Base texture
-            newTexture.hasAlpha = this.hasAlpha;
-            newTexture.level = this.level;
-            // Dynamic Texture
-            newTexture.wrapU = this.wrapU;
-            newTexture.wrapV = this.wrapV;
-            return newTexture;
-        };
-        return DynamicTexture;
-    }(BABYLON.Texture));
-    BABYLON.DynamicTexture = DynamicTexture;
-})(BABYLON || (BABYLON = {}));
-//# sourceMappingURL=babylon.dynamicTexture.js.map
-=======
 var __extends = (this && this.__extends) || function (d, b) {
     for (var p in b) if (b.hasOwnProperty(p)) d[p] = b[p];
     function __() { this.constructor = d; }
@@ -186,5 +90,4 @@
         return DynamicTexture;
     })(BABYLON.Texture);
     BABYLON.DynamicTexture = DynamicTexture;
-})(BABYLON || (BABYLON = {}));
->>>>>>> 040fb69e
+})(BABYLON || (BABYLON = {}));