<<<<<<< HEAD
var __extends = (this && this.__extends) || function (d, b) {
    for (var p in b) if (b.hasOwnProperty(p)) d[p] = b[p];
    function __() { this.constructor = d; }
    d.prototype = b === null ? Object.create(b) : (__.prototype = b.prototype, new __());
};
var BABYLON;
(function (BABYLON) {
    var HDRCubeTexture = (function (_super) {
        __extends(HDRCubeTexture, _super);
        function HDRCubeTexture(url, scene, size, noMipmap, generateHarmonics, useInGammaSpace, usePMREMGenerator) {
            if (noMipmap === void 0) { noMipmap = false; }
            if (generateHarmonics === void 0) { generateHarmonics = true; }
            if (useInGammaSpace === void 0) { useInGammaSpace = false; }
            if (usePMREMGenerator === void 0) { usePMREMGenerator = false; }
            _super.call(this, scene);
            this.coordinatesMode = BABYLON.Texture.CUBIC_MODE;
            this._useInGammaSpace = false;
            this._generateHarmonics = true;
            this.sphericalPolynomial = null;
            this.isPMREM = false;
            this.name = url;
            this.url = url;
            this._noMipmap = noMipmap;
            this.hasAlpha = false;
            this._size = size;
            this._useInGammaSpace = useInGammaSpace;
            this._usePMREMGenerator = usePMREMGenerator && scene.getEngine().getCaps().textureLOD;
            this.isPMREM = this._usePMREMGenerator;
            if (!url) {
                return;
            }
            this._texture = this._getFromCache(url, noMipmap);
            if (!this._texture) {
                if (!scene.useDelayedTextureLoading) {
                    this.loadTexture();
                }
                else {
                    this.delayLoadState = BABYLON.Engine.DELAYLOADSTATE_NOTLOADED;
                }
            }
            this.isCube = true;
            this._textureMatrix = BABYLON.Matrix.Identity();
        }
        HDRCubeTexture.prototype.loadTexture = function () {
            var _this = this;
            var callback = function (buffer) {
                // Extract the raw linear data.
                var data = BABYLON.Internals.HDRTools.GetCubeMapTextureData(buffer, _this._size);
                // Generate harmonics if needed.
                if (_this._generateHarmonics) {
                    _this.sphericalPolynomial = BABYLON.Internals.CubeMapToSphericalPolynomialTools.ConvertCubeMapToSphericalPolynomial(data);
                }
                var results = [];
                var byteArray = null;
                // Create uintarray fallback.
                if (!_this.getScene().getEngine().getCaps().textureFloat) {
                    // 3 channels of 1 bytes per pixel in bytes.
                    var byteBuffer = new ArrayBuffer(_this._size * _this._size * 3);
                    byteArray = new Uint8Array(byteBuffer);
                }
                // Push each faces.
                for (var j = 0; j < 6; j++) {
                    var dataFace = data[HDRCubeTexture._facesMapping[j]];
                    // If special cases.
                    if (_this._useInGammaSpace || byteArray) {
                        for (var i = 0; i < _this._size * _this._size; i++) {
                            // Put in gamma space if requested.
                            if (_this._useInGammaSpace) {
                                dataFace[(i * 3) + 0] = Math.pow(dataFace[(i * 3) + 0], BABYLON.ToGammaSpace);
                                dataFace[(i * 3) + 1] = Math.pow(dataFace[(i * 3) + 1], BABYLON.ToGammaSpace);
                                dataFace[(i * 3) + 2] = Math.pow(dataFace[(i * 3) + 2], BABYLON.ToGammaSpace);
                            }
                            // Convert to int texture for fallback.
                            if (byteArray) {
                                // R
                                byteArray[(i * 3) + 0] = dataFace[(i * 3) + 0] * 255;
                                byteArray[(i * 3) + 0] = Math.min(255, byteArray[(i * 3) + 0]);
                                // G
                                byteArray[(i * 3) + 1] = dataFace[(i * 3) + 1] * 255;
                                byteArray[(i * 3) + 1] = Math.min(255, byteArray[(i * 3) + 1]);
                                // B
                                byteArray[(i * 3) + 2] = dataFace[(i * 3) + 2] * 255;
                                byteArray[(i * 3) + 2] = Math.min(255, byteArray[(i * 3) + 2]);
                            }
                        }
                    }
                    results.push(dataFace);
                }
                return results;
            };
            var mipmapGenerator = null;
            if (!this._noMipmap && this._usePMREMGenerator) {
                mipmapGenerator = function (data) {
                    var generator = new BABYLON.Internals.PMREMGenerator(data, _this._size, _this._size, 0, 3, _this.getScene().getEngine().getCaps().textureFloat, 2048, 0.25, false, true);
                    return generator.filterCubeMap();
                };
            }
            this._texture = this.getScene().getEngine().createRawCubeTexture(this.url, this.getScene(), this._size, BABYLON.Engine.TEXTUREFORMAT_RGB, BABYLON.Engine.TEXTURETYPE_FLOAT, this._noMipmap, callback, mipmapGenerator);
        };
        HDRCubeTexture.prototype.clone = function () {
            var newTexture = new HDRCubeTexture(this.url, this.getScene(), this._size, this._noMipmap, this._generateHarmonics, this._useInGammaSpace, this._usePMREMGenerator);
            // Base texture
            newTexture.level = this.level;
            newTexture.wrapU = this.wrapU;
            newTexture.wrapV = this.wrapV;
            newTexture.coordinatesIndex = this.coordinatesIndex;
            newTexture.coordinatesMode = this.coordinatesMode;
            return newTexture;
        };
        // Methods
        HDRCubeTexture.prototype.delayLoad = function () {
            if (this.delayLoadState !== BABYLON.Engine.DELAYLOADSTATE_NOTLOADED) {
                return;
            }
            this.delayLoadState = BABYLON.Engine.DELAYLOADSTATE_LOADED;
            this._texture = this._getFromCache(this.url, this._noMipmap);
            if (!this._texture) {
                this.loadTexture();
            }
        };
        HDRCubeTexture.prototype.getReflectionTextureMatrix = function () {
            return this._textureMatrix;
        };
        HDRCubeTexture.Parse = function (parsedTexture, scene, rootUrl) {
            var texture = null;
            if (parsedTexture.name && !parsedTexture.isRenderTarget) {
                texture = new BABYLON.HDRCubeTexture(rootUrl + parsedTexture.name, scene, parsedTexture.size, texture.generateHarmonics, texture.useInGammaSpace, texture.usePMREMGenerator);
                texture.name = parsedTexture.name;
                texture.hasAlpha = parsedTexture.hasAlpha;
                texture.level = parsedTexture.level;
                texture.coordinatesMode = parsedTexture.coordinatesMode;
            }
            return texture;
        };
        HDRCubeTexture.prototype.serialize = function () {
            if (!this.name) {
                return null;
            }
            var serializationObject = {};
            serializationObject.name = this.name;
            serializationObject.hasAlpha = this.hasAlpha;
            serializationObject.isCube = true;
            serializationObject.level = this.level;
            serializationObject.size = this._size;
            serializationObject.coordinatesMode = this.coordinatesMode;
            serializationObject.useInGammaSpace = this._useInGammaSpace;
            serializationObject.generateHarmonics = this._generateHarmonics;
            serializationObject.usePMREMGenerator = this._usePMREMGenerator;
            return serializationObject;
        };
        HDRCubeTexture._facesMapping = [
            "right",
            "up",
            "front",
            "left",
            "down",
            "back"
        ];
        return HDRCubeTexture;
    }(BABYLON.BaseTexture));
    BABYLON.HDRCubeTexture = HDRCubeTexture;
})(BABYLON || (BABYLON = {}));
=======
var __extends = (this && this.__extends) || function (d, b) {
    for (var p in b) if (b.hasOwnProperty(p)) d[p] = b[p];
    function __() { this.constructor = d; }
    d.prototype = b === null ? Object.create(b) : (__.prototype = b.prototype, new __());
};
var BABYLON;
(function (BABYLON) {
    /**
     * This represents a texture coming from an HDR input.
     *
     * The only supported format is currently panorama picture stored in RGBE format.
     * Example of such files can be found on HDRLib: http://hdrlib.com/
     */
    var HDRCubeTexture = (function (_super) {
        __extends(HDRCubeTexture, _super);
        /**
         * Instantiates an HDRTexture from the following parameters.
         *
         * @param url The location of the HDR raw data (Panorama stored in RGBE format)
         * @param scene The scene the texture will be used in
         * @param size The cubemap desired size (the more it increases the longer the generation will be)
         * @param noMipmap Forces to not generate the mipmap if true
         * @param generateHarmonics Specifies wether you want to extract the polynomial harmonics during the generation process
         * @param useInGammaSpace Specifies if the texture will be use in gamma or linear space (the PBR material requires those texture in linear space, but the standard material would require them in Gamma space)
         * @param usePMREMGenerator Specifies wether or not to generate the CubeMap through CubeMapGen to avoid seams issue at run time.
         */
        function HDRCubeTexture(url, scene, size, noMipmap, generateHarmonics, useInGammaSpace, usePMREMGenerator) {
            if (noMipmap === void 0) { noMipmap = false; }
            if (generateHarmonics === void 0) { generateHarmonics = true; }
            if (useInGammaSpace === void 0) { useInGammaSpace = false; }
            if (usePMREMGenerator === void 0) { usePMREMGenerator = false; }
            _super.call(this, scene);
            this._useInGammaSpace = false;
            this._generateHarmonics = true;
            /**
             * The texture coordinates mode. As this texture is stored in a cube format, please modify carefully.
             */
            this.coordinatesMode = BABYLON.Texture.CUBIC_MODE;
            /**
             * The spherical polynomial data extracted from the texture.
             */
            this.sphericalPolynomial = null;
            /**
             * Specifies wether the texture has been generated through the PMREMGenerator tool.
             * This is usefull at run time to apply the good shader.
             */
            this.isPMREM = false;
            this.name = url;
            this.url = url;
            this._noMipmap = noMipmap;
            this.hasAlpha = false;
            this._size = size;
            this._useInGammaSpace = useInGammaSpace;
            this._usePMREMGenerator = usePMREMGenerator && scene.getEngine().getCaps().textureLOD;
            this.isPMREM = this._usePMREMGenerator;
            if (!url) {
                return;
            }
            this._texture = this._getFromCache(url, noMipmap);
            if (!this._texture) {
                if (!scene.useDelayedTextureLoading) {
                    this.loadTexture();
                }
                else {
                    this.delayLoadState = BABYLON.Engine.DELAYLOADSTATE_NOTLOADED;
                }
            }
            this.isCube = true;
            this._textureMatrix = BABYLON.Matrix.Identity();
        }
        HDRCubeTexture.prototype.loadTexture = function () {
            var _this = this;
            var callback = function (buffer) {
                // Extract the raw linear data.
                var data = BABYLON.Internals.HDRTools.GetCubeMapTextureData(buffer, _this._size);
                // Generate harmonics if needed.
                if (_this._generateHarmonics) {
                    _this.sphericalPolynomial = BABYLON.Internals.CubeMapToSphericalPolynomialTools.ConvertCubeMapToSphericalPolynomial(data);
                }
                var results = [];
                var byteArray = null;
                // Create uintarray fallback.
                if (!_this.getScene().getEngine().getCaps().textureFloat) {
                    // 3 channels of 1 bytes per pixel in bytes.
                    var byteBuffer = new ArrayBuffer(_this._size * _this._size * 3);
                    byteArray = new Uint8Array(byteBuffer);
                }
                // Push each faces.
                for (var j = 0; j < 6; j++) {
                    var dataFace = data[HDRCubeTexture._facesMapping[j]];
                    // If special cases.
                    if (_this._useInGammaSpace || byteArray) {
                        for (var i = 0; i < _this._size * _this._size; i++) {
                            // Put in gamma space if requested.
                            if (_this._useInGammaSpace) {
                                dataFace[(i * 3) + 0] = Math.pow(dataFace[(i * 3) + 0], BABYLON.ToGammaSpace);
                                dataFace[(i * 3) + 1] = Math.pow(dataFace[(i * 3) + 1], BABYLON.ToGammaSpace);
                                dataFace[(i * 3) + 2] = Math.pow(dataFace[(i * 3) + 2], BABYLON.ToGammaSpace);
                            }
                            // Convert to int texture for fallback.
                            if (byteArray) {
                                // R
                                byteArray[(i * 3) + 0] = dataFace[(i * 3) + 0] * 255;
                                byteArray[(i * 3) + 0] = Math.min(255, byteArray[(i * 3) + 0]);
                                // G
                                byteArray[(i * 3) + 1] = dataFace[(i * 3) + 1] * 255;
                                byteArray[(i * 3) + 1] = Math.min(255, byteArray[(i * 3) + 1]);
                                // B
                                byteArray[(i * 3) + 2] = dataFace[(i * 3) + 2] * 255;
                                byteArray[(i * 3) + 2] = Math.min(255, byteArray[(i * 3) + 2]);
                            }
                        }
                    }
                    results.push(dataFace);
                }
                return results;
            };
            var mipmapGenerator = null;
            if (!this._noMipmap && this._usePMREMGenerator) {
                mipmapGenerator = function (data) {
                    // Custom setup of the generator matching with the PBR shader values.
                    var generator = new BABYLON.Internals.PMREMGenerator(data, _this._size, _this._size, 0, 3, _this.getScene().getEngine().getCaps().textureFloat, 2048, 0.25, false, true);
                    return generator.filterCubeMap();
                };
            }
            this._texture = this.getScene().getEngine().createRawCubeTexture(this.url, this.getScene(), this._size, BABYLON.Engine.TEXTUREFORMAT_RGB, BABYLON.Engine.TEXTURETYPE_FLOAT, this._noMipmap, callback, mipmapGenerator);
        };
        HDRCubeTexture.prototype.clone = function () {
            var newTexture = new HDRCubeTexture(this.url, this.getScene(), this._size, this._noMipmap, this._generateHarmonics, this._useInGammaSpace, this._usePMREMGenerator);
            // Base texture
            newTexture.level = this.level;
            newTexture.wrapU = this.wrapU;
            newTexture.wrapV = this.wrapV;
            newTexture.coordinatesIndex = this.coordinatesIndex;
            newTexture.coordinatesMode = this.coordinatesMode;
            return newTexture;
        };
        // Methods
        HDRCubeTexture.prototype.delayLoad = function () {
            if (this.delayLoadState !== BABYLON.Engine.DELAYLOADSTATE_NOTLOADED) {
                return;
            }
            this.delayLoadState = BABYLON.Engine.DELAYLOADSTATE_LOADED;
            this._texture = this._getFromCache(this.url, this._noMipmap);
            if (!this._texture) {
                this.loadTexture();
            }
        };
        HDRCubeTexture.prototype.getReflectionTextureMatrix = function () {
            return this._textureMatrix;
        };
        HDRCubeTexture.Parse = function (parsedTexture, scene, rootUrl) {
            var texture = null;
            if (parsedTexture.name && !parsedTexture.isRenderTarget) {
                texture = new BABYLON.HDRCubeTexture(rootUrl + parsedTexture.name, scene, parsedTexture.size, texture.generateHarmonics, texture.useInGammaSpace, texture.usePMREMGenerator);
                texture.name = parsedTexture.name;
                texture.hasAlpha = parsedTexture.hasAlpha;
                texture.level = parsedTexture.level;
                texture.coordinatesMode = parsedTexture.coordinatesMode;
            }
            return texture;
        };
        HDRCubeTexture.prototype.serialize = function () {
            if (!this.name) {
                return null;
            }
            var serializationObject = {};
            serializationObject.name = this.name;
            serializationObject.hasAlpha = this.hasAlpha;
            serializationObject.isCube = true;
            serializationObject.level = this.level;
            serializationObject.size = this._size;
            serializationObject.coordinatesMode = this.coordinatesMode;
            serializationObject.useInGammaSpace = this._useInGammaSpace;
            serializationObject.generateHarmonics = this._generateHarmonics;
            serializationObject.usePMREMGenerator = this._usePMREMGenerator;
            return serializationObject;
        };
        HDRCubeTexture._facesMapping = [
            "right",
            "up",
            "front",
            "left",
            "down",
            "back"
        ];
        return HDRCubeTexture;
    })(BABYLON.BaseTexture);
    BABYLON.HDRCubeTexture = HDRCubeTexture;
})(BABYLON || (BABYLON = {}));
>>>>>>> a9deed2d
<|MERGE_RESOLUTION|>--- conflicted
+++ resolved
@@ -1,355 +1,190 @@
-<<<<<<< HEAD
-var __extends = (this && this.__extends) || function (d, b) {
-    for (var p in b) if (b.hasOwnProperty(p)) d[p] = b[p];
-    function __() { this.constructor = d; }
-    d.prototype = b === null ? Object.create(b) : (__.prototype = b.prototype, new __());
-};
-var BABYLON;
-(function (BABYLON) {
-    var HDRCubeTexture = (function (_super) {
-        __extends(HDRCubeTexture, _super);
-        function HDRCubeTexture(url, scene, size, noMipmap, generateHarmonics, useInGammaSpace, usePMREMGenerator) {
-            if (noMipmap === void 0) { noMipmap = false; }
-            if (generateHarmonics === void 0) { generateHarmonics = true; }
-            if (useInGammaSpace === void 0) { useInGammaSpace = false; }
-            if (usePMREMGenerator === void 0) { usePMREMGenerator = false; }
-            _super.call(this, scene);
-            this.coordinatesMode = BABYLON.Texture.CUBIC_MODE;
-            this._useInGammaSpace = false;
-            this._generateHarmonics = true;
-            this.sphericalPolynomial = null;
-            this.isPMREM = false;
-            this.name = url;
-            this.url = url;
-            this._noMipmap = noMipmap;
-            this.hasAlpha = false;
-            this._size = size;
-            this._useInGammaSpace = useInGammaSpace;
-            this._usePMREMGenerator = usePMREMGenerator && scene.getEngine().getCaps().textureLOD;
-            this.isPMREM = this._usePMREMGenerator;
-            if (!url) {
-                return;
-            }
-            this._texture = this._getFromCache(url, noMipmap);
-            if (!this._texture) {
-                if (!scene.useDelayedTextureLoading) {
-                    this.loadTexture();
-                }
-                else {
-                    this.delayLoadState = BABYLON.Engine.DELAYLOADSTATE_NOTLOADED;
-                }
-            }
-            this.isCube = true;
-            this._textureMatrix = BABYLON.Matrix.Identity();
-        }
-        HDRCubeTexture.prototype.loadTexture = function () {
-            var _this = this;
-            var callback = function (buffer) {
-                // Extract the raw linear data.
-                var data = BABYLON.Internals.HDRTools.GetCubeMapTextureData(buffer, _this._size);
-                // Generate harmonics if needed.
-                if (_this._generateHarmonics) {
-                    _this.sphericalPolynomial = BABYLON.Internals.CubeMapToSphericalPolynomialTools.ConvertCubeMapToSphericalPolynomial(data);
-                }
-                var results = [];
-                var byteArray = null;
-                // Create uintarray fallback.
-                if (!_this.getScene().getEngine().getCaps().textureFloat) {
-                    // 3 channels of 1 bytes per pixel in bytes.
-                    var byteBuffer = new ArrayBuffer(_this._size * _this._size * 3);
-                    byteArray = new Uint8Array(byteBuffer);
-                }
-                // Push each faces.
-                for (var j = 0; j < 6; j++) {
-                    var dataFace = data[HDRCubeTexture._facesMapping[j]];
-                    // If special cases.
-                    if (_this._useInGammaSpace || byteArray) {
-                        for (var i = 0; i < _this._size * _this._size; i++) {
-                            // Put in gamma space if requested.
-                            if (_this._useInGammaSpace) {
-                                dataFace[(i * 3) + 0] = Math.pow(dataFace[(i * 3) + 0], BABYLON.ToGammaSpace);
-                                dataFace[(i * 3) + 1] = Math.pow(dataFace[(i * 3) + 1], BABYLON.ToGammaSpace);
-                                dataFace[(i * 3) + 2] = Math.pow(dataFace[(i * 3) + 2], BABYLON.ToGammaSpace);
-                            }
-                            // Convert to int texture for fallback.
-                            if (byteArray) {
-                                // R
-                                byteArray[(i * 3) + 0] = dataFace[(i * 3) + 0] * 255;
-                                byteArray[(i * 3) + 0] = Math.min(255, byteArray[(i * 3) + 0]);
-                                // G
-                                byteArray[(i * 3) + 1] = dataFace[(i * 3) + 1] * 255;
-                                byteArray[(i * 3) + 1] = Math.min(255, byteArray[(i * 3) + 1]);
-                                // B
-                                byteArray[(i * 3) + 2] = dataFace[(i * 3) + 2] * 255;
-                                byteArray[(i * 3) + 2] = Math.min(255, byteArray[(i * 3) + 2]);
-                            }
-                        }
-                    }
-                    results.push(dataFace);
-                }
-                return results;
-            };
-            var mipmapGenerator = null;
-            if (!this._noMipmap && this._usePMREMGenerator) {
-                mipmapGenerator = function (data) {
-                    var generator = new BABYLON.Internals.PMREMGenerator(data, _this._size, _this._size, 0, 3, _this.getScene().getEngine().getCaps().textureFloat, 2048, 0.25, false, true);
-                    return generator.filterCubeMap();
-                };
-            }
-            this._texture = this.getScene().getEngine().createRawCubeTexture(this.url, this.getScene(), this._size, BABYLON.Engine.TEXTUREFORMAT_RGB, BABYLON.Engine.TEXTURETYPE_FLOAT, this._noMipmap, callback, mipmapGenerator);
-        };
-        HDRCubeTexture.prototype.clone = function () {
-            var newTexture = new HDRCubeTexture(this.url, this.getScene(), this._size, this._noMipmap, this._generateHarmonics, this._useInGammaSpace, this._usePMREMGenerator);
-            // Base texture
-            newTexture.level = this.level;
-            newTexture.wrapU = this.wrapU;
-            newTexture.wrapV = this.wrapV;
-            newTexture.coordinatesIndex = this.coordinatesIndex;
-            newTexture.coordinatesMode = this.coordinatesMode;
-            return newTexture;
-        };
-        // Methods
-        HDRCubeTexture.prototype.delayLoad = function () {
-            if (this.delayLoadState !== BABYLON.Engine.DELAYLOADSTATE_NOTLOADED) {
-                return;
-            }
-            this.delayLoadState = BABYLON.Engine.DELAYLOADSTATE_LOADED;
-            this._texture = this._getFromCache(this.url, this._noMipmap);
-            if (!this._texture) {
-                this.loadTexture();
-            }
-        };
-        HDRCubeTexture.prototype.getReflectionTextureMatrix = function () {
-            return this._textureMatrix;
-        };
-        HDRCubeTexture.Parse = function (parsedTexture, scene, rootUrl) {
-            var texture = null;
-            if (parsedTexture.name && !parsedTexture.isRenderTarget) {
-                texture = new BABYLON.HDRCubeTexture(rootUrl + parsedTexture.name, scene, parsedTexture.size, texture.generateHarmonics, texture.useInGammaSpace, texture.usePMREMGenerator);
-                texture.name = parsedTexture.name;
-                texture.hasAlpha = parsedTexture.hasAlpha;
-                texture.level = parsedTexture.level;
-                texture.coordinatesMode = parsedTexture.coordinatesMode;
-            }
-            return texture;
-        };
-        HDRCubeTexture.prototype.serialize = function () {
-            if (!this.name) {
-                return null;
-            }
-            var serializationObject = {};
-            serializationObject.name = this.name;
-            serializationObject.hasAlpha = this.hasAlpha;
-            serializationObject.isCube = true;
-            serializationObject.level = this.level;
-            serializationObject.size = this._size;
-            serializationObject.coordinatesMode = this.coordinatesMode;
-            serializationObject.useInGammaSpace = this._useInGammaSpace;
-            serializationObject.generateHarmonics = this._generateHarmonics;
-            serializationObject.usePMREMGenerator = this._usePMREMGenerator;
-            return serializationObject;
-        };
-        HDRCubeTexture._facesMapping = [
-            "right",
-            "up",
-            "front",
-            "left",
-            "down",
-            "back"
-        ];
-        return HDRCubeTexture;
-    }(BABYLON.BaseTexture));
-    BABYLON.HDRCubeTexture = HDRCubeTexture;
-})(BABYLON || (BABYLON = {}));
-=======
-var __extends = (this && this.__extends) || function (d, b) {
-    for (var p in b) if (b.hasOwnProperty(p)) d[p] = b[p];
-    function __() { this.constructor = d; }
-    d.prototype = b === null ? Object.create(b) : (__.prototype = b.prototype, new __());
-};
-var BABYLON;
-(function (BABYLON) {
-    /**
-     * This represents a texture coming from an HDR input.
-     *
-     * The only supported format is currently panorama picture stored in RGBE format.
-     * Example of such files can be found on HDRLib: http://hdrlib.com/
-     */
-    var HDRCubeTexture = (function (_super) {
-        __extends(HDRCubeTexture, _super);
-        /**
-         * Instantiates an HDRTexture from the following parameters.
-         *
-         * @param url The location of the HDR raw data (Panorama stored in RGBE format)
-         * @param scene The scene the texture will be used in
-         * @param size The cubemap desired size (the more it increases the longer the generation will be)
-         * @param noMipmap Forces to not generate the mipmap if true
-         * @param generateHarmonics Specifies wether you want to extract the polynomial harmonics during the generation process
-         * @param useInGammaSpace Specifies if the texture will be use in gamma or linear space (the PBR material requires those texture in linear space, but the standard material would require them in Gamma space)
-         * @param usePMREMGenerator Specifies wether or not to generate the CubeMap through CubeMapGen to avoid seams issue at run time.
-         */
-        function HDRCubeTexture(url, scene, size, noMipmap, generateHarmonics, useInGammaSpace, usePMREMGenerator) {
-            if (noMipmap === void 0) { noMipmap = false; }
-            if (generateHarmonics === void 0) { generateHarmonics = true; }
-            if (useInGammaSpace === void 0) { useInGammaSpace = false; }
-            if (usePMREMGenerator === void 0) { usePMREMGenerator = false; }
-            _super.call(this, scene);
-            this._useInGammaSpace = false;
-            this._generateHarmonics = true;
-            /**
-             * The texture coordinates mode. As this texture is stored in a cube format, please modify carefully.
-             */
-            this.coordinatesMode = BABYLON.Texture.CUBIC_MODE;
-            /**
-             * The spherical polynomial data extracted from the texture.
-             */
-            this.sphericalPolynomial = null;
-            /**
-             * Specifies wether the texture has been generated through the PMREMGenerator tool.
-             * This is usefull at run time to apply the good shader.
-             */
-            this.isPMREM = false;
-            this.name = url;
-            this.url = url;
-            this._noMipmap = noMipmap;
-            this.hasAlpha = false;
-            this._size = size;
-            this._useInGammaSpace = useInGammaSpace;
-            this._usePMREMGenerator = usePMREMGenerator && scene.getEngine().getCaps().textureLOD;
-            this.isPMREM = this._usePMREMGenerator;
-            if (!url) {
-                return;
-            }
-            this._texture = this._getFromCache(url, noMipmap);
-            if (!this._texture) {
-                if (!scene.useDelayedTextureLoading) {
-                    this.loadTexture();
-                }
-                else {
-                    this.delayLoadState = BABYLON.Engine.DELAYLOADSTATE_NOTLOADED;
-                }
-            }
-            this.isCube = true;
-            this._textureMatrix = BABYLON.Matrix.Identity();
-        }
-        HDRCubeTexture.prototype.loadTexture = function () {
-            var _this = this;
-            var callback = function (buffer) {
-                // Extract the raw linear data.
-                var data = BABYLON.Internals.HDRTools.GetCubeMapTextureData(buffer, _this._size);
-                // Generate harmonics if needed.
-                if (_this._generateHarmonics) {
-                    _this.sphericalPolynomial = BABYLON.Internals.CubeMapToSphericalPolynomialTools.ConvertCubeMapToSphericalPolynomial(data);
-                }
-                var results = [];
-                var byteArray = null;
-                // Create uintarray fallback.
-                if (!_this.getScene().getEngine().getCaps().textureFloat) {
-                    // 3 channels of 1 bytes per pixel in bytes.
-                    var byteBuffer = new ArrayBuffer(_this._size * _this._size * 3);
-                    byteArray = new Uint8Array(byteBuffer);
-                }
-                // Push each faces.
-                for (var j = 0; j < 6; j++) {
-                    var dataFace = data[HDRCubeTexture._facesMapping[j]];
-                    // If special cases.
-                    if (_this._useInGammaSpace || byteArray) {
-                        for (var i = 0; i < _this._size * _this._size; i++) {
-                            // Put in gamma space if requested.
-                            if (_this._useInGammaSpace) {
-                                dataFace[(i * 3) + 0] = Math.pow(dataFace[(i * 3) + 0], BABYLON.ToGammaSpace);
-                                dataFace[(i * 3) + 1] = Math.pow(dataFace[(i * 3) + 1], BABYLON.ToGammaSpace);
-                                dataFace[(i * 3) + 2] = Math.pow(dataFace[(i * 3) + 2], BABYLON.ToGammaSpace);
-                            }
-                            // Convert to int texture for fallback.
-                            if (byteArray) {
-                                // R
-                                byteArray[(i * 3) + 0] = dataFace[(i * 3) + 0] * 255;
-                                byteArray[(i * 3) + 0] = Math.min(255, byteArray[(i * 3) + 0]);
-                                // G
-                                byteArray[(i * 3) + 1] = dataFace[(i * 3) + 1] * 255;
-                                byteArray[(i * 3) + 1] = Math.min(255, byteArray[(i * 3) + 1]);
-                                // B
-                                byteArray[(i * 3) + 2] = dataFace[(i * 3) + 2] * 255;
-                                byteArray[(i * 3) + 2] = Math.min(255, byteArray[(i * 3) + 2]);
-                            }
-                        }
-                    }
-                    results.push(dataFace);
-                }
-                return results;
-            };
-            var mipmapGenerator = null;
-            if (!this._noMipmap && this._usePMREMGenerator) {
-                mipmapGenerator = function (data) {
-                    // Custom setup of the generator matching with the PBR shader values.
-                    var generator = new BABYLON.Internals.PMREMGenerator(data, _this._size, _this._size, 0, 3, _this.getScene().getEngine().getCaps().textureFloat, 2048, 0.25, false, true);
-                    return generator.filterCubeMap();
-                };
-            }
-            this._texture = this.getScene().getEngine().createRawCubeTexture(this.url, this.getScene(), this._size, BABYLON.Engine.TEXTUREFORMAT_RGB, BABYLON.Engine.TEXTURETYPE_FLOAT, this._noMipmap, callback, mipmapGenerator);
-        };
-        HDRCubeTexture.prototype.clone = function () {
-            var newTexture = new HDRCubeTexture(this.url, this.getScene(), this._size, this._noMipmap, this._generateHarmonics, this._useInGammaSpace, this._usePMREMGenerator);
-            // Base texture
-            newTexture.level = this.level;
-            newTexture.wrapU = this.wrapU;
-            newTexture.wrapV = this.wrapV;
-            newTexture.coordinatesIndex = this.coordinatesIndex;
-            newTexture.coordinatesMode = this.coordinatesMode;
-            return newTexture;
-        };
-        // Methods
-        HDRCubeTexture.prototype.delayLoad = function () {
-            if (this.delayLoadState !== BABYLON.Engine.DELAYLOADSTATE_NOTLOADED) {
-                return;
-            }
-            this.delayLoadState = BABYLON.Engine.DELAYLOADSTATE_LOADED;
-            this._texture = this._getFromCache(this.url, this._noMipmap);
-            if (!this._texture) {
-                this.loadTexture();
-            }
-        };
-        HDRCubeTexture.prototype.getReflectionTextureMatrix = function () {
-            return this._textureMatrix;
-        };
-        HDRCubeTexture.Parse = function (parsedTexture, scene, rootUrl) {
-            var texture = null;
-            if (parsedTexture.name && !parsedTexture.isRenderTarget) {
-                texture = new BABYLON.HDRCubeTexture(rootUrl + parsedTexture.name, scene, parsedTexture.size, texture.generateHarmonics, texture.useInGammaSpace, texture.usePMREMGenerator);
-                texture.name = parsedTexture.name;
-                texture.hasAlpha = parsedTexture.hasAlpha;
-                texture.level = parsedTexture.level;
-                texture.coordinatesMode = parsedTexture.coordinatesMode;
-            }
-            return texture;
-        };
-        HDRCubeTexture.prototype.serialize = function () {
-            if (!this.name) {
-                return null;
-            }
-            var serializationObject = {};
-            serializationObject.name = this.name;
-            serializationObject.hasAlpha = this.hasAlpha;
-            serializationObject.isCube = true;
-            serializationObject.level = this.level;
-            serializationObject.size = this._size;
-            serializationObject.coordinatesMode = this.coordinatesMode;
-            serializationObject.useInGammaSpace = this._useInGammaSpace;
-            serializationObject.generateHarmonics = this._generateHarmonics;
-            serializationObject.usePMREMGenerator = this._usePMREMGenerator;
-            return serializationObject;
-        };
-        HDRCubeTexture._facesMapping = [
-            "right",
-            "up",
-            "front",
-            "left",
-            "down",
-            "back"
-        ];
-        return HDRCubeTexture;
-    })(BABYLON.BaseTexture);
-    BABYLON.HDRCubeTexture = HDRCubeTexture;
-})(BABYLON || (BABYLON = {}));
->>>>>>> a9deed2d
+var __extends = (this && this.__extends) || function (d, b) {
+    for (var p in b) if (b.hasOwnProperty(p)) d[p] = b[p];
+    function __() { this.constructor = d; }
+    d.prototype = b === null ? Object.create(b) : (__.prototype = b.prototype, new __());
+};
+var BABYLON;
+(function (BABYLON) {
+    /**
+     * This represents a texture coming from an HDR input.
+     *
+     * The only supported format is currently panorama picture stored in RGBE format.
+     * Example of such files can be found on HDRLib: http://hdrlib.com/
+     */
+    var HDRCubeTexture = (function (_super) {
+        __extends(HDRCubeTexture, _super);
+        /**
+         * Instantiates an HDRTexture from the following parameters.
+         *
+         * @param url The location of the HDR raw data (Panorama stored in RGBE format)
+         * @param scene The scene the texture will be used in
+         * @param size The cubemap desired size (the more it increases the longer the generation will be)
+         * @param noMipmap Forces to not generate the mipmap if true
+         * @param generateHarmonics Specifies wether you want to extract the polynomial harmonics during the generation process
+         * @param useInGammaSpace Specifies if the texture will be use in gamma or linear space (the PBR material requires those texture in linear space, but the standard material would require them in Gamma space)
+         * @param usePMREMGenerator Specifies wether or not to generate the CubeMap through CubeMapGen to avoid seams issue at run time.
+         */
+        function HDRCubeTexture(url, scene, size, noMipmap, generateHarmonics, useInGammaSpace, usePMREMGenerator) {
+            if (noMipmap === void 0) { noMipmap = false; }
+            if (generateHarmonics === void 0) { generateHarmonics = true; }
+            if (useInGammaSpace === void 0) { useInGammaSpace = false; }
+            if (usePMREMGenerator === void 0) { usePMREMGenerator = false; }
+            _super.call(this, scene);
+            this._useInGammaSpace = false;
+            this._generateHarmonics = true;
+            /**
+             * The texture coordinates mode. As this texture is stored in a cube format, please modify carefully.
+             */
+            this.coordinatesMode = BABYLON.Texture.CUBIC_MODE;
+            /**
+             * The spherical polynomial data extracted from the texture.
+             */
+            this.sphericalPolynomial = null;
+            /**
+             * Specifies wether the texture has been generated through the PMREMGenerator tool.
+             * This is usefull at run time to apply the good shader.
+             */
+            this.isPMREM = false;
+            this.name = url;
+            this.url = url;
+            this._noMipmap = noMipmap;
+            this.hasAlpha = false;
+            this._size = size;
+            this._useInGammaSpace = useInGammaSpace;
+            this._usePMREMGenerator = usePMREMGenerator && scene.getEngine().getCaps().textureLOD;
+            this.isPMREM = this._usePMREMGenerator;
+            if (!url) {
+                return;
+            }
+            this._texture = this._getFromCache(url, noMipmap);
+            if (!this._texture) {
+                if (!scene.useDelayedTextureLoading) {
+                    this.loadTexture();
+                }
+                else {
+                    this.delayLoadState = BABYLON.Engine.DELAYLOADSTATE_NOTLOADED;
+                }
+            }
+            this.isCube = true;
+            this._textureMatrix = BABYLON.Matrix.Identity();
+        }
+        HDRCubeTexture.prototype.loadTexture = function () {
+            var _this = this;
+            var callback = function (buffer) {
+                // Extract the raw linear data.
+                var data = BABYLON.Internals.HDRTools.GetCubeMapTextureData(buffer, _this._size);
+                // Generate harmonics if needed.
+                if (_this._generateHarmonics) {
+                    _this.sphericalPolynomial = BABYLON.Internals.CubeMapToSphericalPolynomialTools.ConvertCubeMapToSphericalPolynomial(data);
+                }
+                var results = [];
+                var byteArray = null;
+                // Create uintarray fallback.
+                if (!_this.getScene().getEngine().getCaps().textureFloat) {
+                    // 3 channels of 1 bytes per pixel in bytes.
+                    var byteBuffer = new ArrayBuffer(_this._size * _this._size * 3);
+                    byteArray = new Uint8Array(byteBuffer);
+                }
+                // Push each faces.
+                for (var j = 0; j < 6; j++) {
+                    var dataFace = data[HDRCubeTexture._facesMapping[j]];
+                    // If special cases.
+                    if (_this._useInGammaSpace || byteArray) {
+                        for (var i = 0; i < _this._size * _this._size; i++) {
+                            // Put in gamma space if requested.
+                            if (_this._useInGammaSpace) {
+                                dataFace[(i * 3) + 0] = Math.pow(dataFace[(i * 3) + 0], BABYLON.ToGammaSpace);
+                                dataFace[(i * 3) + 1] = Math.pow(dataFace[(i * 3) + 1], BABYLON.ToGammaSpace);
+                                dataFace[(i * 3) + 2] = Math.pow(dataFace[(i * 3) + 2], BABYLON.ToGammaSpace);
+                            }
+                            // Convert to int texture for fallback.
+                            if (byteArray) {
+                                // R
+                                byteArray[(i * 3) + 0] = dataFace[(i * 3) + 0] * 255;
+                                byteArray[(i * 3) + 0] = Math.min(255, byteArray[(i * 3) + 0]);
+                                // G
+                                byteArray[(i * 3) + 1] = dataFace[(i * 3) + 1] * 255;
+                                byteArray[(i * 3) + 1] = Math.min(255, byteArray[(i * 3) + 1]);
+                                // B
+                                byteArray[(i * 3) + 2] = dataFace[(i * 3) + 2] * 255;
+                                byteArray[(i * 3) + 2] = Math.min(255, byteArray[(i * 3) + 2]);
+                            }
+                        }
+                    }
+                    results.push(dataFace);
+                }
+                return results;
+            };
+            var mipmapGenerator = null;
+            if (!this._noMipmap && this._usePMREMGenerator) {
+                mipmapGenerator = function (data) {
+                    // Custom setup of the generator matching with the PBR shader values.
+                    var generator = new BABYLON.Internals.PMREMGenerator(data, _this._size, _this._size, 0, 3, _this.getScene().getEngine().getCaps().textureFloat, 2048, 0.25, false, true);
+                    return generator.filterCubeMap();
+                };
+            }
+            this._texture = this.getScene().getEngine().createRawCubeTexture(this.url, this.getScene(), this._size, BABYLON.Engine.TEXTUREFORMAT_RGB, BABYLON.Engine.TEXTURETYPE_FLOAT, this._noMipmap, callback, mipmapGenerator);
+        };
+        HDRCubeTexture.prototype.clone = function () {
+            var newTexture = new HDRCubeTexture(this.url, this.getScene(), this._size, this._noMipmap, this._generateHarmonics, this._useInGammaSpace, this._usePMREMGenerator);
+            // Base texture
+            newTexture.level = this.level;
+            newTexture.wrapU = this.wrapU;
+            newTexture.wrapV = this.wrapV;
+            newTexture.coordinatesIndex = this.coordinatesIndex;
+            newTexture.coordinatesMode = this.coordinatesMode;
+            return newTexture;
+        };
+        // Methods
+        HDRCubeTexture.prototype.delayLoad = function () {
+            if (this.delayLoadState !== BABYLON.Engine.DELAYLOADSTATE_NOTLOADED) {
+                return;
+            }
+            this.delayLoadState = BABYLON.Engine.DELAYLOADSTATE_LOADED;
+            this._texture = this._getFromCache(this.url, this._noMipmap);
+            if (!this._texture) {
+                this.loadTexture();
+            }
+        };
+        HDRCubeTexture.prototype.getReflectionTextureMatrix = function () {
+            return this._textureMatrix;
+        };
+        HDRCubeTexture.Parse = function (parsedTexture, scene, rootUrl) {
+            var texture = null;
+            if (parsedTexture.name && !parsedTexture.isRenderTarget) {
+                texture = new BABYLON.HDRCubeTexture(rootUrl + parsedTexture.name, scene, parsedTexture.size, texture.generateHarmonics, texture.useInGammaSpace, texture.usePMREMGenerator);
+                texture.name = parsedTexture.name;
+                texture.hasAlpha = parsedTexture.hasAlpha;
+                texture.level = parsedTexture.level;
+                texture.coordinatesMode = parsedTexture.coordinatesMode;
+            }
+            return texture;
+        };
+        HDRCubeTexture.prototype.serialize = function () {
+            if (!this.name) {
+                return null;
+            }
+            var serializationObject = {};
+            serializationObject.name = this.name;
+            serializationObject.hasAlpha = this.hasAlpha;
+            serializationObject.isCube = true;
+            serializationObject.level = this.level;
+            serializationObject.size = this._size;
+            serializationObject.coordinatesMode = this.coordinatesMode;
+            serializationObject.useInGammaSpace = this._useInGammaSpace;
+            serializationObject.generateHarmonics = this._generateHarmonics;
+            serializationObject.usePMREMGenerator = this._usePMREMGenerator;
+            return serializationObject;
+        };
+        HDRCubeTexture._facesMapping = [
+            "right",
+            "up",
+            "front",
+            "left",
+            "down",
+            "back"
+        ];
+        return HDRCubeTexture;
+    }(BABYLON.BaseTexture));
+    BABYLON.HDRCubeTexture = HDRCubeTexture;
+})(BABYLON || (BABYLON = {}));