﻿module BABYLON {
    /**
     * Interface representing a particle system in Babylon.
     * This groups the common functionalities that needs to be implemented in order to create a particle system.
     * A particle system represents a way to manage particles (@see Particle) from their emission to their animation and rendering.
     */
    export interface IParticleSystem {
        /**
         * The id of the Particle system.
         */
        id: string;
        /**
         * The name of the Particle system.
         */
        name: string;
        /**
         * The emitter represents the Mesh or position we are attaching the particle system to.
         */
        emitter: Nullable<AbstractMesh | Vector3>;
        /**
         * The rendering group used by the Particle system to chose when to render.
         */
        renderingGroupId: number;
        /**
         * The layer mask we are rendering the particles through.
         */
        layerMask: number;
        /**
         * Gets if the particle system has been started.
         * @return true if the system has been started, otherwise false.
         */
        isStarted(): boolean;
        /**
         * Animates the particle system for this frame.
         */
        animate(): void;
        /**
         * Renders the particle system in its current state.
         * @returns the current number of particles.
         */
        render(): number;
        /**
         * Dispose the particle system and frees its associated resources.
         */
        dispose(): void;
        /**
         * Clones the particle system.
         * @param name The name of the cloned object
         * @param newEmitter The new emitter to use
         * @returns the cloned particle system
         */
        clone(name: string, newEmitter: any): Nullable<IParticleSystem>;
        /**
         * Serializes the particle system to a JSON object.
         * @returns the JSON object
         */
        serialize(): any;
        /**
         * Rebuild the particle system
         */
        rebuild(): void
    }

    /**
     * This represents a particle system in Babylon.
     * Particles are often small sprites used to simulate hard-to-reproduce phenomena like fire, smoke, water, or abstract visual effects like magic glitter and faery dust.
     * Particles can take different shapes while emitted like box, sphere, cone or you can write your custom function.
     * @example https://doc.babylonjs.com/babylon101/particles
     */
    export class ParticleSystem implements IDisposable, IAnimatable, IParticleSystem {
        /**
         * Source color is added to the destination color without alpha affecting the result.
         */
        public static BLENDMODE_ONEONE = 0;
        /**
         * Blend current color and particle color using particle’s alpha.
         */
        public static BLENDMODE_STANDARD = 1;

        /**
         * List of animations used by the particle system.
         */
        public animations: Animation[] = [];

        /**
         * The id of the Particle system.
         */
        public id: string;

        /**
         * The friendly name of the Particle system.
         */
        public name: string;

        /**
         * The rendering group used by the Particle system to chose when to render.
         */
        public renderingGroupId = 0;

        /**
         * The emitter represents the Mesh or position we are attaching the particle system to.
         */
        public emitter: Nullable<AbstractMesh | Vector3> = null;

        /**
         * The density of particles, the rate of particle flow
         */
        public emitRate = 10;

        /**
         * If you want to launch only a few particles at once, that can be done, as well.
         */
        public manualEmitCount = -1;

        /**
         * The overall motion speed (0.01 is default update speed, faster updates = faster animation)
         */
        public updateSpeed = 0.01;

        /**
         * The amount of time the particle system is running (depends of the overall speed above).
         */
        public targetStopDuration = 0;

        /**
         * Specifies whether the particle system will be disposed once it reaches the end of the animation.
         */
        public disposeOnStop = false;

        /**
         * Minimum power of emitting particles.
         */
        public minEmitPower = 1;
        /**
         * Maximum power of emitting particles.
         */
        public maxEmitPower = 1;

        /**
         * Minimum life time of emitting particles.
         */
        public minLifeTime = 1;
        /**
         * Maximum life time of emitting particles.
         */
        public maxLifeTime = 1;

        /**
         * Minimum Size of emitting particles.
         */
        public minSize = 1;
        /**
         * Maximum Size of emitting particles.
         */
        public maxSize = 1;

        /**
         * Minimum angular speed of emitting particles (Z-axis rotation for each particle).
         */
        public minAngularSpeed = 0;
        /**
         * Maximum angular speed of emitting particles (Z-axis rotation for each particle).
         */
        public maxAngularSpeed = 0;

        /**
         * The texture used to render each particle. (this can be a spritesheet)
         */
        public particleTexture: Nullable<Texture>;

        /**
         * The layer mask we are rendering the particles through.
         */
        public layerMask: number = 0x0FFFFFFF;

        /**
         * This can help using your own shader to render the particle system.
         * The according effect will be created 
         */
        public customShader: any = null;

        /**
         * By default particle system starts as soon as they are created. This prevents the 
         * automatic start to happen and let you decide when to start emitting particles.
         */
        public preventAutoStart: boolean = false;

        /**
         * This function can be defined to provide custom update for active particles.
         * This function will be called instead of regular update (age, position, color, etc.).
         * Do not forget that this function will be called on every frame so try to keep it simple and fast :)
         */
        public updateFunction: (particles: Particle[]) => void;

        /**
         * Callback triggered when the particle animation is ending.
         */
        public onAnimationEnd: Nullable<() => void> = null;

        /**
         * Blend mode use to render the particle, it can be either ParticleSystem.BLENDMODE_ONEONE or ParticleSystem.BLENDMODE_STANDARD.
         */
        public blendMode = ParticleSystem.BLENDMODE_ONEONE;

        /**
         * Forces the particle to write their depth information to the depth buffer. This can help preventing other draw calls
         * to override the particles.
         */
        public forceDepthWrite = false;

        /**
         * You can use gravity if you want to give an orientation to your particles.
         */
        public gravity = Vector3.Zero();

        /**
         * Random direction of each particle after it has been emitted, between direction1 and direction2 vectors.
         */
        public direction1 = new Vector3(0, 1.0, 0);
        /**
         * Random direction of each particle after it has been emitted, between direction1 and direction2 vectors.
         */
        public direction2 = new Vector3(0, 1.0, 0);

        /**
         * Minimum box point around our emitter. Our emitter is the center of particles source, but if you want your particles to emit from more than one point, then you can tell it to do so.
         */
        public minEmitBox = new Vector3(-0.5, -0.5, -0.5);
        /**
         * Maximum box point around our emitter. Our emitter is the center of particles source, but if you want your particles to emit from more than one point, then you can tell it to do so.
         */
        public maxEmitBox = new Vector3(0.5, 0.5, 0.5);

        /**
         * Random color of each particle after it has been emitted, between color1 and color2 vectors.
         */
        public color1 = new Color4(1.0, 1.0, 1.0, 1.0);
        /**
         * Random color of each particle after it has been emitted, between color1 and color2 vectors.
         */
        public color2 = new Color4(1.0, 1.0, 1.0, 1.0);
        /**
         * Color the particle will have at the end of its lifetime.
         */
        public colorDead = new Color4(0, 0, 0, 1.0);

        /**
         * An optional mask to filter some colors out of the texture, or filter a part of the alpha channel.
         */
        public textureMask = new Color4(1.0, 1.0, 1.0, 1.0);

        /**
         * The particle emitter type defines the emitter used by the particle system.
         * It can be for example box, sphere, or cone...
         */
        public particleEmitterType: IParticleEmitterType;

        /**
         * This function can be defined to specify initial direction for every new particle.
         * It by default use the emitterType defined function.
         */
        public startDirectionFunction: (emitPower: number, worldMatrix: Matrix, directionToUpdate: Vector3, particle: Particle) => void;
        /**
         * This function can be defined to specify initial position for every new particle.
         * It by default use the emitterType defined function.
         */
        public startPositionFunction: (worldMatrix: Matrix, positionToUpdate: Vector3, particle: Particle) => void;

        /**
         * If using a spritesheet (isAnimationSheetEnabled), defines if the sprite animation should loop between startSpriteCellID and endSpriteCellID or not.
         */
        public spriteCellLoop = true;
        /**
         * If using a spritesheet (isAnimationSheetEnabled) and spriteCellLoop defines the speed of the sprite loop.
         */
        public spriteCellChangeSpeed = 0;
        /**
         * If using a spritesheet (isAnimationSheetEnabled) and spriteCellLoop defines the first sprite cell to display.
         */
        public startSpriteCellID = 0;
        /**
         * If using a spritesheet (isAnimationSheetEnabled) and spriteCellLoop defines the last sprite cell to display.
         */
        public endSpriteCellID = 0;
        /**
         * If using a spritesheet (isAnimationSheetEnabled), defines the sprite cell width to use.
         */
        public spriteCellWidth = 0;
        /**
         * If using a spritesheet (isAnimationSheetEnabled), defines the sprite cell height to use.
         */
        public spriteCellHeight = 0;

        /**
        * An event triggered when the system is disposed.
        */
        public onDisposeObservable = new Observable<ParticleSystem>();

        private _onDisposeObserver: Nullable<Observer<ParticleSystem>>;
        /**
         * Sets a callback that will be triggered when the system is disposed.
         */
        public set onDispose(callback: () => void) {
            if (this._onDisposeObserver) {
                this.onDisposeObservable.remove(this._onDisposeObserver);
            }
            this._onDisposeObserver = this.onDisposeObservable.add(callback);
        }

        /**
         * Gets wether an animation sprite sheet is enabled or not on the particle system.
         */
        public get isAnimationSheetEnabled(): Boolean {
            return this._isAnimationSheetEnabled;
        }

        private _particles = new Array<Particle>();
        private _epsilon: number;
        private _capacity: number;
        private _scene: Scene;
        private _stockParticles = new Array<Particle>();
        private _newPartsExcess = 0;
        private _vertexData: Float32Array;
        private _vertexBuffer: Nullable<Buffer>;
        private _vertexBuffers: { [key: string]: VertexBuffer } = {};
        private _indexBuffer: Nullable<WebGLBuffer>;
        private _effect: Effect;
        private _customEffect: Nullable<Effect>;
        private _cachedDefines: string;
        private _scaledColorStep = new Color4(0, 0, 0, 0);
        private _colorDiff = new Color4(0, 0, 0, 0);
        private _scaledDirection = Vector3.Zero();
        private _scaledGravity = Vector3.Zero();
        private _currentRenderId = -1;
        private _alive: boolean;

        private _started = false;
        private _stopped = false;
        private _actualFrame = 0;
        private _scaledUpdateSpeed: number;
        private _vertexBufferSize = 11;
        private _isAnimationSheetEnabled: boolean;

<<<<<<< HEAD
        public get isAnimationSheetEnabled(): Boolean {
            return this._isAnimationSheetEnabled;
        }
        // end of sheet animation

        // sub emitters
        public subEmitters: ParticleSystem[];

        // TODO need to lazy loaded
        public createdSubSystems = new Array<SubParticleSystem>();
        public stockSubSystems = new StringDictionary<Array<SubParticleSystem>>();

        private _isEmitting = false;
        private _isUsed = false;
        // to be overriden by subSystems
        public stoppedEmitting(): void {

        }
        //end of sub emitter

        constructor(public name: string, capacity: number, scene: Scene, customEffect: Nullable<Effect> = null, private _isAnimationSheetEnabled: boolean = false, epsilon: number = 0.01) {
=======
        /**
         * Instantiates a particle system.
         * Particles are often small sprites used to simulate hard-to-reproduce phenomena like fire, smoke, water, or abstract visual effects like magic glitter and faery dust.
         * @param name The name of the particle system
         * @param capacity The max number of particles alive at the same time
         * @param scene The scene the particle system belongs to
         * @param customEffect a custom effect used to change the way particles are rendered by default
         * @param isAnimationSheetEnabled Must be true if using a spritesheet to animate the particles texture
         * @param epsilon Offset used to render the particles
         */
        constructor(name: string, capacity: number, scene: Scene, customEffect: Nullable<Effect> = null, isAnimationSheetEnabled: boolean = false, epsilon: number = 0.01) {
>>>>>>> 63f8fe4b
            this.id = name;
            this.name = name;

            this._capacity = capacity;

            this._epsilon = epsilon;
            this._isAnimationSheetEnabled = isAnimationSheetEnabled;
            if (isAnimationSheetEnabled) {
                this._vertexBufferSize = 12;
            }

            this._scene = scene || Engine.LastCreatedScene;

            this._customEffect = customEffect;

            scene.particleSystems.push(this);

            this._createIndexBuffer();

            // 11 floats per particle (x, y, z, r, g, b, a, angle, size, offsetX, offsetY) + 1 filler
            this._vertexData = new Float32Array(capacity * this._vertexBufferSize * 4);
            this._vertexBuffer = new Buffer(scene.getEngine(), this._vertexData, true, this._vertexBufferSize);

            var positions = this._vertexBuffer.createVertexBuffer(VertexBuffer.PositionKind, 0, 3);
            var colors = this._vertexBuffer.createVertexBuffer(VertexBuffer.ColorKind, 3, 4);
            var options = this._vertexBuffer.createVertexBuffer("options", 7, 4);

            if (this._isAnimationSheetEnabled) {
                var cellIndexBuffer = this._vertexBuffer.createVertexBuffer("cellIndex", 11, 1);
                this._vertexBuffers["cellIndex"] = cellIndexBuffer;
            }

            this._vertexBuffers[VertexBuffer.PositionKind] = positions;
            this._vertexBuffers[VertexBuffer.ColorKind] = colors;
            this._vertexBuffers["options"] = options;

            // Default behaviors
            this.particleEmitterType = new BoxParticleEmitter(this);

            this.updateFunction = (particles: Particle[]): void => {
                for (var index = 0; index < particles.length; index++) {
                    var particle = particles[index];
                    particle.age += this._scaledUpdateSpeed;

                    if (particle.age >= particle.lifeTime) { // Recycle by swapping with last particle
                        this.recycleParticle(particle);
                        index--;
                        this.emitFromParticle(particle);
                        continue;
                    }
                    else {
                        particle.colorStep.scaleToRef(this._scaledUpdateSpeed, this._scaledColorStep);
                        particle.color.addInPlace(this._scaledColorStep);

                        if (particle.color.a < 0)
                            particle.color.a = 0;

                        particle.angle += particle.angularSpeed * this._scaledUpdateSpeed;

                        particle.direction.scaleToRef(this._scaledUpdateSpeed, this._scaledDirection);
                        particle.position.addInPlace(this._scaledDirection);

                        this.gravity.scaleToRef(this._scaledUpdateSpeed, this._scaledGravity);
                        particle.direction.addInPlace(this._scaledGravity);

                        if (this._isAnimationSheetEnabled) {
                            particle.updateCellIndex(this._scaledUpdateSpeed);
                        }
                    }
                }
            }
        }

        private _createIndexBuffer() {
            var indices = [];
            var index = 0;
            for (var count = 0; count < this._capacity; count++) {
                indices.push(index);
                indices.push(index + 1);
                indices.push(index + 2);
                indices.push(index);
                indices.push(index + 2);
                indices.push(index + 3);
                index += 4;
            }

            this._indexBuffer = this._scene.getEngine().createIndexBuffer(indices);
        }

        /**
         * "Recycles" one of the particle by copying it back to the "stock" of particles and removing it from the active list.
         * Its lifetime will start back at 0.
         * @param particle The particle to recycle
         */
        public recycleParticle(particle: Particle): void {
<<<<<<< HEAD
            ParticleSystem.recycleParticle(this, this, particle);
        }

        public static recycleParticle(rootSystem: ParticleSystem, currentSystem: ParticleSystem, particle: Particle) {
            var lastParticle = <Particle>currentSystem.particles.pop();
=======
            var lastParticle = <Particle>this._particles.pop();
>>>>>>> 63f8fe4b

            if (lastParticle !== particle) {
                lastParticle.copyTo(particle);
                rootSystem._stockParticles.push(lastParticle);
            }
        }

        /**
         * Gets the maximum number of particles active at the same time.
         * @returns The max number of active particles.
         */
        public getCapacity(): number {
            return this._capacity;
        }

        /**
         * Gets Wether there are still active particles in the system.
         * @returns True if it is alive, otherwise false.
         */
        public isAlive(): boolean {
            return this._alive;
        }

        /**
         * Gets Wether the system has been started.
         * @returns True if it has been started, otherwise false.
         */
        public isStarted(): boolean {
            return this._started;
        }

        /**
         * Starts the particle system and begins to emit.
         */
        public start(): void {
            this._started = true;
            this._stopped = false;
            this._actualFrame = 0;
        }

        /**
         * Stops the particle system.
         */
        public stop(): void {
            this._stopped = true;
        }

<<<<<<< HEAD
        public stopSubEmitters(): void {
            if (this.createdSubSystems.length === 0)
                return;

            this.createdSubSystems.forEach(subSystem => {
                subSystem.stop();
            });
        }

        public static emitFromGeneration(system: ParticleSystem, particle: Particle, generation: number): void {
            if (!system.subEmitters || system.subEmitters.length === 0 || generation >= system.subEmitters.length) {
                return;
            }

            var generationString = generation.toString();

            if (!system.stockSubSystems.contains(generationString) || (system.stockSubSystems.get(generationString) as (Array<SubParticleSystem>)).length === 0) {
                var subSystem = system.subEmitters[generation].cloneToSubSystem(system.name, particle.position, generation, system);
                system.createdSubSystems.push(subSystem);
                subSystem.start();
            }
            else {
                var stockSubSystem = (system.stockSubSystems.get(generationString) as (Array<SubParticleSystem>)).pop() as SubParticleSystem;
                stockSubSystem.emitter = particle.position;
                if (system.subEmitters[generation].manualEmitCount != -1)
                    stockSubSystem.manualEmitCount = system.subEmitters[generation].manualEmitCount;
            }
        }
        // sub emitter
        public emitFromParticle(particle: Particle): void {
            ParticleSystem.emitFromGeneration(this, particle, 0);
        }
        // end of sub emitter

        // animation sheet

=======
        /**
         * @ignore (for internal use only)
         */
>>>>>>> 63f8fe4b
        public _appendParticleVertex(index: number, particle: Particle, offsetX: number, offsetY: number): void {
            var offset = index * this._vertexBufferSize;
            this._vertexData[offset] = particle.position.x;
            this._vertexData[offset + 1] = particle.position.y;
            this._vertexData[offset + 2] = particle.position.z;
            this._vertexData[offset + 3] = particle.color.r;
            this._vertexData[offset + 4] = particle.color.g;
            this._vertexData[offset + 5] = particle.color.b;
            this._vertexData[offset + 6] = particle.color.a;
            this._vertexData[offset + 7] = particle.angle;
            this._vertexData[offset + 8] = particle.size;
            this._vertexData[offset + 9] = offsetX;
            this._vertexData[offset + 10] = offsetY;
        }

        /**
         * @ignore (for internal use only)
         */
        public _appendParticleVertexWithAnimation(index: number, particle: Particle, offsetX: number, offsetY: number): void {
            if (offsetX === 0)
                offsetX = this._epsilon;
            else if (offsetX === 1)
                offsetX = 1 - this._epsilon;

            if (offsetY === 0)
                offsetY = this._epsilon;
            else if (offsetY === 1)
                offsetY = 1 - this._epsilon;

            var offset = index * this._vertexBufferSize;
            this._vertexData[offset] = particle.position.x;
            this._vertexData[offset + 1] = particle.position.y;
            this._vertexData[offset + 2] = particle.position.z;
            this._vertexData[offset + 3] = particle.color.r;
            this._vertexData[offset + 4] = particle.color.g;
            this._vertexData[offset + 5] = particle.color.b;
            this._vertexData[offset + 6] = particle.color.a;
            this._vertexData[offset + 7] = particle.angle;
            this._vertexData[offset + 8] = particle.size;
            this._vertexData[offset + 9] = offsetX;
            this._vertexData[offset + 10] = offsetY;
            this._vertexData[offset + 11] = particle.cellIndex;
        }

        public static createParticle(rootSystem: ParticleSystem, currentSystem: ParticleSystem): Particle {
            let particle: Particle;
            if (rootSystem._stockParticles.length !== 0) {
                particle = <Particle>rootSystem._stockParticles.pop();
                particle.age = 0;
                particle.cellIndex = currentSystem.startSpriteCellID;
                if (currentSystem !== particle.particleSystem) {
                    particle.particleSystem = currentSystem;
                    particle.setCellInfoFromSystem();
                }
            } else {
                particle = new Particle(currentSystem);
            }
            return particle;
        }

        public createParticle(): Particle {
            return ParticleSystem.createParticle(this, this);
        }

        private _update(newParticles: number): void {
            // Update current
            this._alive = this._particles.length > 0;

<<<<<<< HEAD
            if (this._alive) {
                this._isEmitting = true;
            }

            if (!this._alive && this._isEmitting) {
                this._isEmitting = false;
                this._isUsed = false;
                this.stoppedEmitting();
            }

            this.updateFunction(this.particles);
=======
            this.updateFunction(this._particles);
>>>>>>> 63f8fe4b

            // Add new ones
            var worldMatrix;

            if ((<AbstractMesh>this.emitter).position) {
                var emitterMesh = (<AbstractMesh>this.emitter);
                worldMatrix = emitterMesh.getWorldMatrix();
            } else {
                var emitterPosition = (<Vector3>this.emitter);
                worldMatrix = Matrix.Translation(emitterPosition.x, emitterPosition.y, emitterPosition.z);
            }

            var particle: Particle;
            for (var index = 0; index < newParticles; index++) {
                if (this._particles.length === this._capacity) {
                    break;
                }

                particle = this.createParticle();

                this._particles.push(particle);

                var emitPower = Scalar.RandomRange(this.minEmitPower, this.maxEmitPower);

                if (this.startPositionFunction) {
                    this.startPositionFunction(worldMatrix, particle.position, particle);
                }
                else {
                    this.particleEmitterType.startPositionFunction(worldMatrix, particle.position, particle);
                }

                if (this.startDirectionFunction) {
                    this.startDirectionFunction(emitPower, worldMatrix, particle.direction, particle);
                }
                else {
                    this.particleEmitterType.startDirectionFunction(emitPower, worldMatrix, particle.direction, particle);
                }

                particle.lifeTime = Scalar.RandomRange(this.minLifeTime, this.maxLifeTime);

                particle.size = Scalar.RandomRange(this.minSize, this.maxSize);
                particle.angularSpeed = Scalar.RandomRange(this.minAngularSpeed, this.maxAngularSpeed);

                var step = Scalar.RandomRange(0, 1.0);

                Color4.LerpToRef(this.color1, this.color2, step, particle.color);

                this.colorDead.subtractToRef(particle.color, this._colorDiff);
                this._colorDiff.scaleToRef(1.0 / particle.lifeTime, particle.colorStep);
            }
        }

        private _getEffect(): Effect {
            if (this._customEffect) {
                return this._customEffect;
            };

            var defines = [];

            if (this._scene.clipPlane) {
                defines.push("#define CLIPPLANE");
            }

            if (this._isAnimationSheetEnabled) {
                defines.push("#define ANIMATESHEET");
            }

            // Effect
            var join = defines.join("\n");
            if (this._cachedDefines !== join) {
                this._cachedDefines = join;

                var attributesNamesOrOptions: any;
                var effectCreationOption: any;

                if (this._isAnimationSheetEnabled) {
                    attributesNamesOrOptions = [VertexBuffer.PositionKind, VertexBuffer.ColorKind, "options", "cellIndex"];
                    effectCreationOption = ["invView", "view", "projection", "particlesInfos", "vClipPlane", "textureMask"];
                }
                else {
                    attributesNamesOrOptions = [VertexBuffer.PositionKind, VertexBuffer.ColorKind, "options"];
                    effectCreationOption = ["invView", "view", "projection", "vClipPlane", "textureMask"]
                }

                this._effect = this._scene.getEngine().createEffect(
                    "particles",
                    attributesNamesOrOptions,
                    effectCreationOption,
                    ["diffuseSampler"], join);
            }

            return this._effect;
        }

        /**
         * Animates the particle system for the current frame by emitting new particles and or animating the living ones.
         */
        public animate(): void {
            if (!this._started)
                return;

            var effect = this._getEffect();

            // Check
            if (!this.emitter || !effect.isReady() || !this.particleTexture || !this.particleTexture.isReady())
                return;

            if (this._currentRenderId === this._scene.getRenderId()) {
                return;
            }

            this._currentRenderId = this._scene.getRenderId();

            this._scaledUpdateSpeed = this.updateSpeed * this._scene.getAnimationRatio();

            // determine the number of particles we need to create
            var newParticles;

            if (this.manualEmitCount > -1) {
                newParticles = this.manualEmitCount;
                this._newPartsExcess = 0;
                this.manualEmitCount = 0;
            } else {
                newParticles = ((this.emitRate * this._scaledUpdateSpeed) >> 0);
                this._newPartsExcess += this.emitRate * this._scaledUpdateSpeed - newParticles;
            }

            if (this._newPartsExcess > 1.0) {
                newParticles += this._newPartsExcess >> 0;
                this._newPartsExcess -= this._newPartsExcess >> 0;
            }

            this._alive = false;

            if (!this._stopped) {
                this._actualFrame += this._scaledUpdateSpeed;

                if (this.targetStopDuration && this._actualFrame >= this.targetStopDuration)
                    this.stop();
            } else {
                newParticles = 0;
            }

            this._update(newParticles);

            // Stopped?
            if (this._stopped) {
                if (!this._alive) {
                    this._started = false;
                    if (this.onAnimationEnd) {
                        this.onAnimationEnd();
                    }
                    if (this.disposeOnStop) {
                        this._scene._toBeDisposed.push(this);
                    }
                }
            }

            // Animation sheet
            if (this._isAnimationSheetEnabled) {
                this._appendParticleVertexes = this._appenedParticleVertexesWithSheet;
            }
            else {
                this._appendParticleVertexes = this._appenedParticleVertexesNoSheet;
            }

            // Update VBO
            var offset = 0;
            for (var index = 0; index < this._particles.length; index++) {
                var particle = this._particles[index];
                this._appendParticleVertexes(offset, particle);
                offset += 4;
            }

            if (this._vertexBuffer) {
                this._vertexBuffer.update(this._vertexData);
            }
        }

        private _appendParticleVertexes: Nullable<(offset: number, particle: Particle) => void> = null;

        private _appenedParticleVertexesWithSheet(offset: number, particle: Particle) {
            this._appendParticleVertexWithAnimation(offset++, particle, 0, 0);
            this._appendParticleVertexWithAnimation(offset++, particle, 1, 0);
            this._appendParticleVertexWithAnimation(offset++, particle, 1, 1);
            this._appendParticleVertexWithAnimation(offset++, particle, 0, 1);
        }

        private _appenedParticleVertexesNoSheet(offset: number, particle: Particle) {
            this._appendParticleVertex(offset++, particle, 0, 0);
            this._appendParticleVertex(offset++, particle, 1, 0);
            this._appendParticleVertex(offset++, particle, 1, 1);
            this._appendParticleVertex(offset++, particle, 0, 1);
        }

        /**
         * Rebuilds the particle system.
         */
        public rebuild(): void {
            this._createIndexBuffer();

            if (this._vertexBuffer) {
                this._vertexBuffer._rebuild();
            }
        }

        /**
         * Renders the particle system in its current state.
         * @returns the current number of particles.
         */
        public render(): number {
            var effect = this._getEffect();

            // Check
            if (!this.emitter || !effect.isReady() || !this.particleTexture || !this.particleTexture.isReady() || !this._particles.length)
                return 0;

            var engine = this._scene.getEngine();

            // Render
            engine.enableEffect(effect);
            engine.setState(false);

            var viewMatrix = this._scene.getViewMatrix();
            effect.setTexture("diffuseSampler", this.particleTexture);
            effect.setMatrix("view", viewMatrix);
            effect.setMatrix("projection", this._scene.getProjectionMatrix());

            if (this._isAnimationSheetEnabled) {
                var baseSize = this.particleTexture.getBaseSize();
                effect.setFloat3("particlesInfos", this.spriteCellWidth / baseSize.width, this.spriteCellHeight / baseSize.height, baseSize.width / this.spriteCellWidth);
            }

            effect.setFloat4("textureMask", this.textureMask.r, this.textureMask.g, this.textureMask.b, this.textureMask.a);

            if (this._scene.clipPlane) {
                var clipPlane = this._scene.clipPlane;
                var invView = viewMatrix.clone();
                invView.invert();
                effect.setMatrix("invView", invView);
                effect.setFloat4("vClipPlane", clipPlane.normal.x, clipPlane.normal.y, clipPlane.normal.z, clipPlane.d);
            }

            // VBOs
            engine.bindBuffers(this._vertexBuffers, this._indexBuffer, effect);

            // Draw order
            if (this.blendMode === ParticleSystem.BLENDMODE_ONEONE) {
                engine.setAlphaMode(Engine.ALPHA_ONEONE);
            } else {
                engine.setAlphaMode(Engine.ALPHA_COMBINE);
            }

            if (this.forceDepthWrite) {
                engine.setDepthWrite(true);
            }

            engine.drawElementsType(Material.TriangleFillMode, 0, this._particles.length * 6);
            engine.setAlphaMode(Engine.ALPHA_DISABLE);

            return this._particles.length;
        }

        /**
         * Disposes the particle system and free the associated resources.
         */
        public dispose(): void {
            if (this._vertexBuffer) {
                this._vertexBuffer.dispose();
                this._vertexBuffer = null;
            }

            if (this._indexBuffer) {
                this._scene.getEngine()._releaseBuffer(this._indexBuffer);
                this._indexBuffer = null;
            }

            if (this.particleTexture) {
                this.particleTexture.dispose();
                this.particleTexture = null;
            }

            // Remove from scene
            var index = this._scene.particleSystems.indexOf(this);
            if (index > -1) {
                this._scene.particleSystems.splice(index, 1);
            }

            // Callback
            this.onDisposeObservable.notifyObservers(this);
            this.onDisposeObservable.clear();

            if (this.subEmitters) {
                this.subEmitters.forEach(emitter => {
                    emitter.dispose();
                });
            }
        }

        /**
         * Creates a Sphere Emitter for the particle system. (emits along the sphere radius)
         * @param radius The radius of the sphere to emit from
         * @returns the emitter
         */
        public createSphereEmitter(radius = 1): SphereParticleEmitter {
            var particleEmitter = new SphereParticleEmitter(radius);
            this.particleEmitterType = particleEmitter;
            return particleEmitter;
        }

        /**
         * Creates a Directed Sphere Emitter for the particle system. (emits between direction1 and direction2)
         * @param radius The radius of the sphere to emit from
         * @param direction1 Particles are emitted between the direction1 and direction2 from within the sphere
         * @param direction2 Particles are emitted between the direction1 and direction2 from within the sphere
         * @returns the emitter
         */
        public createDirectedSphereEmitter(radius = 1, direction1 = new Vector3(0, 1.0, 0), direction2 = new Vector3(0, 1.0, 0)): SphereDirectedParticleEmitter {
            var particleEmitter = new SphereDirectedParticleEmitter(radius, direction1, direction2)
            this.particleEmitterType = particleEmitter;
            return particleEmitter;
        }

        /**
         * Creates a Cone Emitter for the particle system. (emits from the cone to the particle position)
         * @param radius The radius of the cone to emit from
         * @param angle The base angle of the cone
         * @returns the emitter
         */
        public createConeEmitter(radius = 1, angle = Math.PI / 4): ConeParticleEmitter {
            var particleEmitter = new ConeParticleEmitter(radius, angle);
            this.particleEmitterType = particleEmitter;
            return particleEmitter;
        }

        // this method needs to be changed when breaking changes will be allowed to match the sphere and cone methods and properties direction1,2 and minEmitBox,maxEmitBox to be removed from the system.
        /**
         * Creates a Box Emitter for the particle system. (emits between direction1 and direction2 from withing the box defined by minEmitBox and maxEmitBox)
         * @param direction1 Particles are emitted between the direction1 and direction2 from within the box
         * @param direction2 Particles are emitted between the direction1 and direction2 from within the box
         * @param minEmitBox Particles are emitted from the box between minEmitBox and maxEmitBox
         * @param maxEmitBox  Particles are emitted from the box between minEmitBox and maxEmitBox
         * @returns the emitter
         */
        public createBoxEmitter(direction1: Vector3, direction2: Vector3, minEmitBox: Vector3, maxEmitBox: Vector3): BoxParticleEmitter {
            var particleEmitter = new BoxParticleEmitter(this);
            this.direction1 = direction1;
            this.direction2 = direction2;
            this.minEmitBox = minEmitBox;
            this.maxEmitBox = maxEmitBox;
            this.particleEmitterType = particleEmitter;
            return particleEmitter;
        }

<<<<<<< HEAD
        public static randomNumber(min: number, max: number): number {
            if (min === max) {
                return (min);
            }

            var random = Math.random();

            return ((random * (max - min)) + min);
        }

        public cloneToSubSystem(name: string, newEmitter: Vector3, generation: number, root: ParticleSystem): SubParticleSystem {
            var custom: Nullable<Effect> = null;
            var program: any = null;
            if (this.customShader != null) {
                program = this.customShader;
                var defines: string = (program.shaderOptions.defines.length > 0) ? program.shaderOptions.defines.join("\n") : "";
                custom = this._scene.getEngine().createEffectForParticles(program.shaderPath.fragmentElement, program.shaderOptions.uniforms, program.shaderOptions.samplers, defines);
            }
            var result = new SubParticleSystem(name, this._capacity, this._scene, generation, root, custom);
            result.customShader = program;
            Tools.DeepCopy(this, result, ["customShader"]);
            result.name = name + "Child" + root.count++;
            result.id = result.name;
            result.emitter = newEmitter;
            result.particleEmitterType = this.particleEmitterType;
            if (this.particleTexture) {
                result.particleTexture = new Texture(this.particleTexture.url, this._scene);
            }

            return result;
        }

        private count = 0;

        // Clone
=======
        /**
         * Clones the particle system.
         * @param name The name of the cloned object
         * @param newEmitter The new emitter to use
         * @returns the cloned particle system
         */
>>>>>>> 63f8fe4b
        public clone(name: string, newEmitter: any): ParticleSystem {
            var custom: Nullable<Effect> = null;
            var program: any = null;
            if (this.customShader != null) {
                program = this.customShader;
                var defines: string = (program.shaderOptions.defines.length > 0) ? program.shaderOptions.defines.join("\n") : "";
                custom = this._scene.getEngine().createEffectForParticles(program.shaderPath.fragmentElement, program.shaderOptions.uniforms, program.shaderOptions.samplers, defines);
            }
            var result = new ParticleSystem(name, this._capacity, this._scene, custom);
            result.customShader = program;

            Tools.DeepCopy(this, result, ["particles", "customShader"]);

            if (newEmitter === undefined) {
                newEmitter = this.emitter;
            }

            result.emitter = newEmitter;
            if (this.particleTexture) {
                result.particleTexture = new Texture(this.particleTexture.url, this._scene);
            }

            if (!this.preventAutoStart) {
                result.start();
            }

            return result;
        }

        /**
         * Serializes the particle system to a JSON object.
         * @returns the JSON object
         */
        public serialize(): any {
            var serializationObject: any = {};

            serializationObject.name = this.name;
            serializationObject.id = this.id;

            // Emitter
            if ((<AbstractMesh>this.emitter).position) {
                var emitterMesh = (<AbstractMesh>this.emitter);
                serializationObject.emitterId = emitterMesh.id;
            } else {
                var emitterPosition = (<Vector3>this.emitter);
                serializationObject.emitter = emitterPosition.asArray();
            }

            serializationObject.capacity = this.getCapacity();

            if (this.particleTexture) {
                serializationObject.textureName = this.particleTexture.name;
            }

            // Animations
            Animation.AppendSerializedAnimations(this, serializationObject);

            // Particle system
            serializationObject.minAngularSpeed = this.minAngularSpeed;
            serializationObject.maxAngularSpeed = this.maxAngularSpeed;
            serializationObject.minSize = this.minSize;
            serializationObject.maxSize = this.maxSize;
            serializationObject.minEmitPower = this.minEmitPower;
            serializationObject.maxEmitPower = this.maxEmitPower;
            serializationObject.minLifeTime = this.minLifeTime;
            serializationObject.maxLifeTime = this.maxLifeTime;
            serializationObject.emitRate = this.emitRate;
            serializationObject.minEmitBox = this.minEmitBox.asArray();
            serializationObject.maxEmitBox = this.maxEmitBox.asArray();
            serializationObject.gravity = this.gravity.asArray();
            serializationObject.direction1 = this.direction1.asArray();
            serializationObject.direction2 = this.direction2.asArray();
            serializationObject.color1 = this.color1.asArray();
            serializationObject.color2 = this.color2.asArray();
            serializationObject.colorDead = this.colorDead.asArray();
            serializationObject.updateSpeed = this.updateSpeed;
            serializationObject.targetStopDuration = this.targetStopDuration;
            serializationObject.textureMask = this.textureMask.asArray();
            serializationObject.blendMode = this.blendMode;
            serializationObject.customShader = this.customShader;
            serializationObject.preventAutoStart = this.preventAutoStart;

            serializationObject.startSpriteCellID = this.startSpriteCellID;
            serializationObject.endSpriteCellID = this.endSpriteCellID;
            serializationObject.spriteCellLoop = this.spriteCellLoop;
            serializationObject.spriteCellChangeSpeed = this.spriteCellChangeSpeed;
            serializationObject.spriteCellWidth = this.spriteCellWidth;
            serializationObject.spriteCellHeight = this.spriteCellHeight;

            serializationObject.isAnimationSheetEnabled = this._isAnimationSheetEnabled;

            return serializationObject;
        }

        /**
         * Parses a JSON object to create a particle system.
         * @param parsedParticleSystem The JSON object to parse
         * @param scene The scene to create the particle system in
         * @param rootUrl The root url to use to load external dependencies like texture
         * @returns the Parsed particle system
         */
        public static Parse(parsedParticleSystem: any, scene: Scene, rootUrl: string): ParticleSystem {
            var name = parsedParticleSystem.name;
            var custom: Nullable<Effect> = null;
            var program: any = null;
            if (parsedParticleSystem.customShader) {
                program = parsedParticleSystem.customShader;
                var defines: string = (program.shaderOptions.defines.length > 0) ? program.shaderOptions.defines.join("\n") : "";
                custom = scene.getEngine().createEffectForParticles(program.shaderPath.fragmentElement, program.shaderOptions.uniforms, program.shaderOptions.samplers, defines);
            }
            var particleSystem = new ParticleSystem(name, parsedParticleSystem.capacity, scene, custom, parsedParticleSystem.isAnimationSheetEnabled);
            particleSystem.customShader = program;

            if (parsedParticleSystem.id) {
                particleSystem.id = parsedParticleSystem.id;
            }

            // Auto start
            if (parsedParticleSystem.preventAutoStart) {
                particleSystem.preventAutoStart = parsedParticleSystem.preventAutoStart;
            }

            // Texture
            if (parsedParticleSystem.textureName) {
                particleSystem.particleTexture = new Texture(rootUrl + parsedParticleSystem.textureName, scene);
                particleSystem.particleTexture.name = parsedParticleSystem.textureName;
            }

            // Emitter
            if (parsedParticleSystem.emitterId) {
                particleSystem.emitter = scene.getLastMeshByID(parsedParticleSystem.emitterId);
            } else {
                particleSystem.emitter = Vector3.FromArray(parsedParticleSystem.emitter);
            }

            // Animations
            if (parsedParticleSystem.animations) {
                for (var animationIndex = 0; animationIndex < parsedParticleSystem.animations.length; animationIndex++) {
                    var parsedAnimation = parsedParticleSystem.animations[animationIndex];
                    particleSystem.animations.push(Animation.Parse(parsedAnimation));
                }
            }

            if (parsedParticleSystem.autoAnimate) {
                scene.beginAnimation(particleSystem, parsedParticleSystem.autoAnimateFrom, parsedParticleSystem.autoAnimateTo, parsedParticleSystem.autoAnimateLoop, parsedParticleSystem.autoAnimateSpeed || 1.0);
            }

            // Particle system
            particleSystem.minAngularSpeed = parsedParticleSystem.minAngularSpeed;
            particleSystem.maxAngularSpeed = parsedParticleSystem.maxAngularSpeed;
            particleSystem.minSize = parsedParticleSystem.minSize;
            particleSystem.maxSize = parsedParticleSystem.maxSize;
            particleSystem.minLifeTime = parsedParticleSystem.minLifeTime;
            particleSystem.maxLifeTime = parsedParticleSystem.maxLifeTime;
            particleSystem.minEmitPower = parsedParticleSystem.minEmitPower;
            particleSystem.maxEmitPower = parsedParticleSystem.maxEmitPower;
            particleSystem.emitRate = parsedParticleSystem.emitRate;
            particleSystem.minEmitBox = Vector3.FromArray(parsedParticleSystem.minEmitBox);
            particleSystem.maxEmitBox = Vector3.FromArray(parsedParticleSystem.maxEmitBox);
            particleSystem.gravity = Vector3.FromArray(parsedParticleSystem.gravity);
            particleSystem.direction1 = Vector3.FromArray(parsedParticleSystem.direction1);
            particleSystem.direction2 = Vector3.FromArray(parsedParticleSystem.direction2);
            particleSystem.color1 = Color4.FromArray(parsedParticleSystem.color1);
            particleSystem.color2 = Color4.FromArray(parsedParticleSystem.color2);
            particleSystem.colorDead = Color4.FromArray(parsedParticleSystem.colorDead);
            particleSystem.updateSpeed = parsedParticleSystem.updateSpeed;
            particleSystem.targetStopDuration = parsedParticleSystem.targetStopDuration;
            particleSystem.textureMask = Color4.FromArray(parsedParticleSystem.textureMask);
            particleSystem.blendMode = parsedParticleSystem.blendMode;

            particleSystem.startSpriteCellID = parsedParticleSystem.startSpriteCellID;
            particleSystem.endSpriteCellID = parsedParticleSystem.endSpriteCellID;
            particleSystem.spriteCellLoop = parsedParticleSystem.spriteCellLoop;
            particleSystem.spriteCellChangeSpeed = parsedParticleSystem.spriteCellChangeSpeed;
            particleSystem.spriteCellWidth = parsedParticleSystem.spriteCellWidth;
            particleSystem.spriteCellHeight = parsedParticleSystem.spriteCellHeight;

            if (!particleSystem.preventAutoStart) {
                particleSystem.start();
            }

            return particleSystem;
        }
    }
}<|MERGE_RESOLUTION|>--- conflicted
+++ resolved
@@ -1,1237 +1,1216 @@
-﻿module BABYLON {
-    /**
-     * Interface representing a particle system in Babylon.
-     * This groups the common functionalities that needs to be implemented in order to create a particle system.
-     * A particle system represents a way to manage particles (@see Particle) from their emission to their animation and rendering.
-     */
-    export interface IParticleSystem {
-        /**
-         * The id of the Particle system.
-         */
-        id: string;
-        /**
-         * The name of the Particle system.
-         */
-        name: string;
-        /**
-         * The emitter represents the Mesh or position we are attaching the particle system to.
-         */
-        emitter: Nullable<AbstractMesh | Vector3>;
-        /**
-         * The rendering group used by the Particle system to chose when to render.
-         */
-        renderingGroupId: number;
-        /**
-         * The layer mask we are rendering the particles through.
-         */
-        layerMask: number;
-        /**
-         * Gets if the particle system has been started.
-         * @return true if the system has been started, otherwise false.
-         */
-        isStarted(): boolean;
-        /**
-         * Animates the particle system for this frame.
-         */
-        animate(): void;
-        /**
-         * Renders the particle system in its current state.
-         * @returns the current number of particles.
-         */
-        render(): number;
-        /**
-         * Dispose the particle system and frees its associated resources.
-         */
-        dispose(): void;
-        /**
-         * Clones the particle system.
-         * @param name The name of the cloned object
-         * @param newEmitter The new emitter to use
-         * @returns the cloned particle system
-         */
-        clone(name: string, newEmitter: any): Nullable<IParticleSystem>;
-        /**
-         * Serializes the particle system to a JSON object.
-         * @returns the JSON object
-         */
-        serialize(): any;
-        /**
-         * Rebuild the particle system
-         */
-        rebuild(): void
-    }
-
-    /**
-     * This represents a particle system in Babylon.
-     * Particles are often small sprites used to simulate hard-to-reproduce phenomena like fire, smoke, water, or abstract visual effects like magic glitter and faery dust.
-     * Particles can take different shapes while emitted like box, sphere, cone or you can write your custom function.
-     * @example https://doc.babylonjs.com/babylon101/particles
-     */
-    export class ParticleSystem implements IDisposable, IAnimatable, IParticleSystem {
-        /**
-         * Source color is added to the destination color without alpha affecting the result.
-         */
-        public static BLENDMODE_ONEONE = 0;
-        /**
-         * Blend current color and particle color using particle’s alpha.
-         */
-        public static BLENDMODE_STANDARD = 1;
-
-        /**
-         * List of animations used by the particle system.
-         */
-        public animations: Animation[] = [];
-
-        /**
-         * The id of the Particle system.
-         */
-        public id: string;
-
-        /**
-         * The friendly name of the Particle system.
-         */
-        public name: string;
-
-        /**
-         * The rendering group used by the Particle system to chose when to render.
-         */
-        public renderingGroupId = 0;
-
-        /**
-         * The emitter represents the Mesh or position we are attaching the particle system to.
-         */
-        public emitter: Nullable<AbstractMesh | Vector3> = null;
-
-        /**
-         * The density of particles, the rate of particle flow
-         */
-        public emitRate = 10;
-
-        /**
-         * If you want to launch only a few particles at once, that can be done, as well.
-         */
-        public manualEmitCount = -1;
-
-        /**
-         * The overall motion speed (0.01 is default update speed, faster updates = faster animation)
-         */
-        public updateSpeed = 0.01;
-
-        /**
-         * The amount of time the particle system is running (depends of the overall speed above).
-         */
-        public targetStopDuration = 0;
-
-        /**
-         * Specifies whether the particle system will be disposed once it reaches the end of the animation.
-         */
-        public disposeOnStop = false;
-
-        /**
-         * Minimum power of emitting particles.
-         */
-        public minEmitPower = 1;
-        /**
-         * Maximum power of emitting particles.
-         */
-        public maxEmitPower = 1;
-
-        /**
-         * Minimum life time of emitting particles.
-         */
-        public minLifeTime = 1;
-        /**
-         * Maximum life time of emitting particles.
-         */
-        public maxLifeTime = 1;
-
-        /**
-         * Minimum Size of emitting particles.
-         */
-        public minSize = 1;
-        /**
-         * Maximum Size of emitting particles.
-         */
-        public maxSize = 1;
-
-        /**
-         * Minimum angular speed of emitting particles (Z-axis rotation for each particle).
-         */
-        public minAngularSpeed = 0;
-        /**
-         * Maximum angular speed of emitting particles (Z-axis rotation for each particle).
-         */
-        public maxAngularSpeed = 0;
-
-        /**
-         * The texture used to render each particle. (this can be a spritesheet)
-         */
-        public particleTexture: Nullable<Texture>;
-
-        /**
-         * The layer mask we are rendering the particles through.
-         */
-        public layerMask: number = 0x0FFFFFFF;
-
-        /**
-         * This can help using your own shader to render the particle system.
-         * The according effect will be created 
-         */
-        public customShader: any = null;
-
-        /**
-         * By default particle system starts as soon as they are created. This prevents the 
-         * automatic start to happen and let you decide when to start emitting particles.
-         */
-        public preventAutoStart: boolean = false;
-
-        /**
-         * This function can be defined to provide custom update for active particles.
-         * This function will be called instead of regular update (age, position, color, etc.).
-         * Do not forget that this function will be called on every frame so try to keep it simple and fast :)
-         */
-        public updateFunction: (particles: Particle[]) => void;
-
-        /**
-         * Callback triggered when the particle animation is ending.
-         */
-        public onAnimationEnd: Nullable<() => void> = null;
-
-        /**
-         * Blend mode use to render the particle, it can be either ParticleSystem.BLENDMODE_ONEONE or ParticleSystem.BLENDMODE_STANDARD.
-         */
-        public blendMode = ParticleSystem.BLENDMODE_ONEONE;
-
-        /**
-         * Forces the particle to write their depth information to the depth buffer. This can help preventing other draw calls
-         * to override the particles.
-         */
-        public forceDepthWrite = false;
-
-        /**
-         * You can use gravity if you want to give an orientation to your particles.
-         */
-        public gravity = Vector3.Zero();
-
-        /**
-         * Random direction of each particle after it has been emitted, between direction1 and direction2 vectors.
-         */
-        public direction1 = new Vector3(0, 1.0, 0);
-        /**
-         * Random direction of each particle after it has been emitted, between direction1 and direction2 vectors.
-         */
-        public direction2 = new Vector3(0, 1.0, 0);
-
-        /**
-         * Minimum box point around our emitter. Our emitter is the center of particles source, but if you want your particles to emit from more than one point, then you can tell it to do so.
-         */
-        public minEmitBox = new Vector3(-0.5, -0.5, -0.5);
-        /**
-         * Maximum box point around our emitter. Our emitter is the center of particles source, but if you want your particles to emit from more than one point, then you can tell it to do so.
-         */
-        public maxEmitBox = new Vector3(0.5, 0.5, 0.5);
-
-        /**
-         * Random color of each particle after it has been emitted, between color1 and color2 vectors.
-         */
-        public color1 = new Color4(1.0, 1.0, 1.0, 1.0);
-        /**
-         * Random color of each particle after it has been emitted, between color1 and color2 vectors.
-         */
-        public color2 = new Color4(1.0, 1.0, 1.0, 1.0);
-        /**
-         * Color the particle will have at the end of its lifetime.
-         */
-        public colorDead = new Color4(0, 0, 0, 1.0);
-
-        /**
-         * An optional mask to filter some colors out of the texture, or filter a part of the alpha channel.
-         */
-        public textureMask = new Color4(1.0, 1.0, 1.0, 1.0);
-
-        /**
-         * The particle emitter type defines the emitter used by the particle system.
-         * It can be for example box, sphere, or cone...
-         */
-        public particleEmitterType: IParticleEmitterType;
-
-        /**
-         * This function can be defined to specify initial direction for every new particle.
-         * It by default use the emitterType defined function.
-         */
-        public startDirectionFunction: (emitPower: number, worldMatrix: Matrix, directionToUpdate: Vector3, particle: Particle) => void;
-        /**
-         * This function can be defined to specify initial position for every new particle.
-         * It by default use the emitterType defined function.
-         */
-        public startPositionFunction: (worldMatrix: Matrix, positionToUpdate: Vector3, particle: Particle) => void;
-
-        /**
-         * If using a spritesheet (isAnimationSheetEnabled), defines if the sprite animation should loop between startSpriteCellID and endSpriteCellID or not.
-         */
-        public spriteCellLoop = true;
-        /**
-         * If using a spritesheet (isAnimationSheetEnabled) and spriteCellLoop defines the speed of the sprite loop.
-         */
-        public spriteCellChangeSpeed = 0;
-        /**
-         * If using a spritesheet (isAnimationSheetEnabled) and spriteCellLoop defines the first sprite cell to display.
-         */
-        public startSpriteCellID = 0;
-        /**
-         * If using a spritesheet (isAnimationSheetEnabled) and spriteCellLoop defines the last sprite cell to display.
-         */
-        public endSpriteCellID = 0;
-        /**
-         * If using a spritesheet (isAnimationSheetEnabled), defines the sprite cell width to use.
-         */
-        public spriteCellWidth = 0;
-        /**
-         * If using a spritesheet (isAnimationSheetEnabled), defines the sprite cell height to use.
-         */
-        public spriteCellHeight = 0;
-
-        /**
-        * An event triggered when the system is disposed.
-        */
-        public onDisposeObservable = new Observable<ParticleSystem>();
-
-        private _onDisposeObserver: Nullable<Observer<ParticleSystem>>;
-        /**
-         * Sets a callback that will be triggered when the system is disposed.
-         */
-        public set onDispose(callback: () => void) {
-            if (this._onDisposeObserver) {
-                this.onDisposeObservable.remove(this._onDisposeObserver);
-            }
-            this._onDisposeObserver = this.onDisposeObservable.add(callback);
-        }
-
-        /**
-         * Gets wether an animation sprite sheet is enabled or not on the particle system.
-         */
-        public get isAnimationSheetEnabled(): Boolean {
-            return this._isAnimationSheetEnabled;
-        }
-
-        private _particles = new Array<Particle>();
-        private _epsilon: number;
-        private _capacity: number;
-        private _scene: Scene;
-        private _stockParticles = new Array<Particle>();
-        private _newPartsExcess = 0;
-        private _vertexData: Float32Array;
-        private _vertexBuffer: Nullable<Buffer>;
-        private _vertexBuffers: { [key: string]: VertexBuffer } = {};
-        private _indexBuffer: Nullable<WebGLBuffer>;
-        private _effect: Effect;
-        private _customEffect: Nullable<Effect>;
-        private _cachedDefines: string;
-        private _scaledColorStep = new Color4(0, 0, 0, 0);
-        private _colorDiff = new Color4(0, 0, 0, 0);
-        private _scaledDirection = Vector3.Zero();
-        private _scaledGravity = Vector3.Zero();
-        private _currentRenderId = -1;
-        private _alive: boolean;
-
-        private _started = false;
-        private _stopped = false;
-        private _actualFrame = 0;
-        private _scaledUpdateSpeed: number;
-        private _vertexBufferSize = 11;
-        private _isAnimationSheetEnabled: boolean;
-
-<<<<<<< HEAD
-        public get isAnimationSheetEnabled(): Boolean {
-            return this._isAnimationSheetEnabled;
-        }
-        // end of sheet animation
-
-        // sub emitters
-        public subEmitters: ParticleSystem[];
-
-        // TODO need to lazy loaded
-        public createdSubSystems = new Array<SubParticleSystem>();
-        public stockSubSystems = new StringDictionary<Array<SubParticleSystem>>();
-
-        private _isEmitting = false;
-        private _isUsed = false;
-        // to be overriden by subSystems
-        public stoppedEmitting(): void {
-
-        }
-        //end of sub emitter
-
-        constructor(public name: string, capacity: number, scene: Scene, customEffect: Nullable<Effect> = null, private _isAnimationSheetEnabled: boolean = false, epsilon: number = 0.01) {
-=======
-        /**
-         * Instantiates a particle system.
-         * Particles are often small sprites used to simulate hard-to-reproduce phenomena like fire, smoke, water, or abstract visual effects like magic glitter and faery dust.
-         * @param name The name of the particle system
-         * @param capacity The max number of particles alive at the same time
-         * @param scene The scene the particle system belongs to
-         * @param customEffect a custom effect used to change the way particles are rendered by default
-         * @param isAnimationSheetEnabled Must be true if using a spritesheet to animate the particles texture
-         * @param epsilon Offset used to render the particles
-         */
-        constructor(name: string, capacity: number, scene: Scene, customEffect: Nullable<Effect> = null, isAnimationSheetEnabled: boolean = false, epsilon: number = 0.01) {
->>>>>>> 63f8fe4b
-            this.id = name;
-            this.name = name;
-
-            this._capacity = capacity;
-
-            this._epsilon = epsilon;
-            this._isAnimationSheetEnabled = isAnimationSheetEnabled;
-            if (isAnimationSheetEnabled) {
-                this._vertexBufferSize = 12;
-            }
-
-            this._scene = scene || Engine.LastCreatedScene;
-
-            this._customEffect = customEffect;
-
-            scene.particleSystems.push(this);
-
-            this._createIndexBuffer();
-
-            // 11 floats per particle (x, y, z, r, g, b, a, angle, size, offsetX, offsetY) + 1 filler
-            this._vertexData = new Float32Array(capacity * this._vertexBufferSize * 4);
-            this._vertexBuffer = new Buffer(scene.getEngine(), this._vertexData, true, this._vertexBufferSize);
-
-            var positions = this._vertexBuffer.createVertexBuffer(VertexBuffer.PositionKind, 0, 3);
-            var colors = this._vertexBuffer.createVertexBuffer(VertexBuffer.ColorKind, 3, 4);
-            var options = this._vertexBuffer.createVertexBuffer("options", 7, 4);
-
-            if (this._isAnimationSheetEnabled) {
-                var cellIndexBuffer = this._vertexBuffer.createVertexBuffer("cellIndex", 11, 1);
-                this._vertexBuffers["cellIndex"] = cellIndexBuffer;
-            }
-
-            this._vertexBuffers[VertexBuffer.PositionKind] = positions;
-            this._vertexBuffers[VertexBuffer.ColorKind] = colors;
-            this._vertexBuffers["options"] = options;
-
-            // Default behaviors
-            this.particleEmitterType = new BoxParticleEmitter(this);
-
-            this.updateFunction = (particles: Particle[]): void => {
-                for (var index = 0; index < particles.length; index++) {
-                    var particle = particles[index];
-                    particle.age += this._scaledUpdateSpeed;
-
-                    if (particle.age >= particle.lifeTime) { // Recycle by swapping with last particle
-                        this.recycleParticle(particle);
-                        index--;
-                        this.emitFromParticle(particle);
-                        continue;
-                    }
-                    else {
-                        particle.colorStep.scaleToRef(this._scaledUpdateSpeed, this._scaledColorStep);
-                        particle.color.addInPlace(this._scaledColorStep);
-
-                        if (particle.color.a < 0)
-                            particle.color.a = 0;
-
-                        particle.angle += particle.angularSpeed * this._scaledUpdateSpeed;
-
-                        particle.direction.scaleToRef(this._scaledUpdateSpeed, this._scaledDirection);
-                        particle.position.addInPlace(this._scaledDirection);
-
-                        this.gravity.scaleToRef(this._scaledUpdateSpeed, this._scaledGravity);
-                        particle.direction.addInPlace(this._scaledGravity);
-
-                        if (this._isAnimationSheetEnabled) {
-                            particle.updateCellIndex(this._scaledUpdateSpeed);
-                        }
-                    }
-                }
-            }
-        }
-
-        private _createIndexBuffer() {
-            var indices = [];
-            var index = 0;
-            for (var count = 0; count < this._capacity; count++) {
-                indices.push(index);
-                indices.push(index + 1);
-                indices.push(index + 2);
-                indices.push(index);
-                indices.push(index + 2);
-                indices.push(index + 3);
-                index += 4;
-            }
-
-            this._indexBuffer = this._scene.getEngine().createIndexBuffer(indices);
-        }
-
-        /**
-         * "Recycles" one of the particle by copying it back to the "stock" of particles and removing it from the active list.
-         * Its lifetime will start back at 0.
-         * @param particle The particle to recycle
-         */
-        public recycleParticle(particle: Particle): void {
-<<<<<<< HEAD
-            ParticleSystem.recycleParticle(this, this, particle);
-        }
-
-        public static recycleParticle(rootSystem: ParticleSystem, currentSystem: ParticleSystem, particle: Particle) {
-            var lastParticle = <Particle>currentSystem.particles.pop();
-=======
-            var lastParticle = <Particle>this._particles.pop();
->>>>>>> 63f8fe4b
-
-            if (lastParticle !== particle) {
-                lastParticle.copyTo(particle);
-                rootSystem._stockParticles.push(lastParticle);
-            }
-        }
-
-        /**
-         * Gets the maximum number of particles active at the same time.
-         * @returns The max number of active particles.
-         */
-        public getCapacity(): number {
-            return this._capacity;
-        }
-
-        /**
-         * Gets Wether there are still active particles in the system.
-         * @returns True if it is alive, otherwise false.
-         */
-        public isAlive(): boolean {
-            return this._alive;
-        }
-
-        /**
-         * Gets Wether the system has been started.
-         * @returns True if it has been started, otherwise false.
-         */
-        public isStarted(): boolean {
-            return this._started;
-        }
-
-        /**
-         * Starts the particle system and begins to emit.
-         */
-        public start(): void {
-            this._started = true;
-            this._stopped = false;
-            this._actualFrame = 0;
-        }
-
-        /**
-         * Stops the particle system.
-         */
-        public stop(): void {
-            this._stopped = true;
-        }
-
-<<<<<<< HEAD
-        public stopSubEmitters(): void {
-            if (this.createdSubSystems.length === 0)
-                return;
-
-            this.createdSubSystems.forEach(subSystem => {
-                subSystem.stop();
-            });
-        }
-
-        public static emitFromGeneration(system: ParticleSystem, particle: Particle, generation: number): void {
-            if (!system.subEmitters || system.subEmitters.length === 0 || generation >= system.subEmitters.length) {
-                return;
-            }
-
-            var generationString = generation.toString();
-
-            if (!system.stockSubSystems.contains(generationString) || (system.stockSubSystems.get(generationString) as (Array<SubParticleSystem>)).length === 0) {
-                var subSystem = system.subEmitters[generation].cloneToSubSystem(system.name, particle.position, generation, system);
-                system.createdSubSystems.push(subSystem);
-                subSystem.start();
-            }
-            else {
-                var stockSubSystem = (system.stockSubSystems.get(generationString) as (Array<SubParticleSystem>)).pop() as SubParticleSystem;
-                stockSubSystem.emitter = particle.position;
-                if (system.subEmitters[generation].manualEmitCount != -1)
-                    stockSubSystem.manualEmitCount = system.subEmitters[generation].manualEmitCount;
-            }
-        }
-        // sub emitter
-        public emitFromParticle(particle: Particle): void {
-            ParticleSystem.emitFromGeneration(this, particle, 0);
-        }
-        // end of sub emitter
-
-        // animation sheet
-
-=======
-        /**
-         * @ignore (for internal use only)
-         */
->>>>>>> 63f8fe4b
-        public _appendParticleVertex(index: number, particle: Particle, offsetX: number, offsetY: number): void {
-            var offset = index * this._vertexBufferSize;
-            this._vertexData[offset] = particle.position.x;
-            this._vertexData[offset + 1] = particle.position.y;
-            this._vertexData[offset + 2] = particle.position.z;
-            this._vertexData[offset + 3] = particle.color.r;
-            this._vertexData[offset + 4] = particle.color.g;
-            this._vertexData[offset + 5] = particle.color.b;
-            this._vertexData[offset + 6] = particle.color.a;
-            this._vertexData[offset + 7] = particle.angle;
-            this._vertexData[offset + 8] = particle.size;
-            this._vertexData[offset + 9] = offsetX;
-            this._vertexData[offset + 10] = offsetY;
-        }
-
-        /**
-         * @ignore (for internal use only)
-         */
-        public _appendParticleVertexWithAnimation(index: number, particle: Particle, offsetX: number, offsetY: number): void {
-            if (offsetX === 0)
-                offsetX = this._epsilon;
-            else if (offsetX === 1)
-                offsetX = 1 - this._epsilon;
-
-            if (offsetY === 0)
-                offsetY = this._epsilon;
-            else if (offsetY === 1)
-                offsetY = 1 - this._epsilon;
-
-            var offset = index * this._vertexBufferSize;
-            this._vertexData[offset] = particle.position.x;
-            this._vertexData[offset + 1] = particle.position.y;
-            this._vertexData[offset + 2] = particle.position.z;
-            this._vertexData[offset + 3] = particle.color.r;
-            this._vertexData[offset + 4] = particle.color.g;
-            this._vertexData[offset + 5] = particle.color.b;
-            this._vertexData[offset + 6] = particle.color.a;
-            this._vertexData[offset + 7] = particle.angle;
-            this._vertexData[offset + 8] = particle.size;
-            this._vertexData[offset + 9] = offsetX;
-            this._vertexData[offset + 10] = offsetY;
-            this._vertexData[offset + 11] = particle.cellIndex;
-        }
-
-        public static createParticle(rootSystem: ParticleSystem, currentSystem: ParticleSystem): Particle {
-            let particle: Particle;
-            if (rootSystem._stockParticles.length !== 0) {
-                particle = <Particle>rootSystem._stockParticles.pop();
-                particle.age = 0;
-                particle.cellIndex = currentSystem.startSpriteCellID;
-                if (currentSystem !== particle.particleSystem) {
-                    particle.particleSystem = currentSystem;
-                    particle.setCellInfoFromSystem();
-                }
-            } else {
-                particle = new Particle(currentSystem);
-            }
-            return particle;
-        }
-
-        public createParticle(): Particle {
-            return ParticleSystem.createParticle(this, this);
-        }
-
-        private _update(newParticles: number): void {
-            // Update current
-            this._alive = this._particles.length > 0;
-
-<<<<<<< HEAD
-            if (this._alive) {
-                this._isEmitting = true;
-            }
-
-            if (!this._alive && this._isEmitting) {
-                this._isEmitting = false;
-                this._isUsed = false;
-                this.stoppedEmitting();
-            }
-
-            this.updateFunction(this.particles);
-=======
-            this.updateFunction(this._particles);
->>>>>>> 63f8fe4b
-
-            // Add new ones
-            var worldMatrix;
-
-            if ((<AbstractMesh>this.emitter).position) {
-                var emitterMesh = (<AbstractMesh>this.emitter);
-                worldMatrix = emitterMesh.getWorldMatrix();
-            } else {
-                var emitterPosition = (<Vector3>this.emitter);
-                worldMatrix = Matrix.Translation(emitterPosition.x, emitterPosition.y, emitterPosition.z);
-            }
-
-            var particle: Particle;
-            for (var index = 0; index < newParticles; index++) {
-                if (this._particles.length === this._capacity) {
-                    break;
-                }
-
-                particle = this.createParticle();
-
-                this._particles.push(particle);
-
-                var emitPower = Scalar.RandomRange(this.minEmitPower, this.maxEmitPower);
-
-                if (this.startPositionFunction) {
-                    this.startPositionFunction(worldMatrix, particle.position, particle);
-                }
-                else {
-                    this.particleEmitterType.startPositionFunction(worldMatrix, particle.position, particle);
-                }
-
-                if (this.startDirectionFunction) {
-                    this.startDirectionFunction(emitPower, worldMatrix, particle.direction, particle);
-                }
-                else {
-                    this.particleEmitterType.startDirectionFunction(emitPower, worldMatrix, particle.direction, particle);
-                }
-
-                particle.lifeTime = Scalar.RandomRange(this.minLifeTime, this.maxLifeTime);
-
-                particle.size = Scalar.RandomRange(this.minSize, this.maxSize);
-                particle.angularSpeed = Scalar.RandomRange(this.minAngularSpeed, this.maxAngularSpeed);
-
-                var step = Scalar.RandomRange(0, 1.0);
-
-                Color4.LerpToRef(this.color1, this.color2, step, particle.color);
-
-                this.colorDead.subtractToRef(particle.color, this._colorDiff);
-                this._colorDiff.scaleToRef(1.0 / particle.lifeTime, particle.colorStep);
-            }
-        }
-
-        private _getEffect(): Effect {
-            if (this._customEffect) {
-                return this._customEffect;
-            };
-
-            var defines = [];
-
-            if (this._scene.clipPlane) {
-                defines.push("#define CLIPPLANE");
-            }
-
-            if (this._isAnimationSheetEnabled) {
-                defines.push("#define ANIMATESHEET");
-            }
-
-            // Effect
-            var join = defines.join("\n");
-            if (this._cachedDefines !== join) {
-                this._cachedDefines = join;
-
-                var attributesNamesOrOptions: any;
-                var effectCreationOption: any;
-
-                if (this._isAnimationSheetEnabled) {
-                    attributesNamesOrOptions = [VertexBuffer.PositionKind, VertexBuffer.ColorKind, "options", "cellIndex"];
-                    effectCreationOption = ["invView", "view", "projection", "particlesInfos", "vClipPlane", "textureMask"];
-                }
-                else {
-                    attributesNamesOrOptions = [VertexBuffer.PositionKind, VertexBuffer.ColorKind, "options"];
-                    effectCreationOption = ["invView", "view", "projection", "vClipPlane", "textureMask"]
-                }
-
-                this._effect = this._scene.getEngine().createEffect(
-                    "particles",
-                    attributesNamesOrOptions,
-                    effectCreationOption,
-                    ["diffuseSampler"], join);
-            }
-
-            return this._effect;
-        }
-
-        /**
-         * Animates the particle system for the current frame by emitting new particles and or animating the living ones.
-         */
-        public animate(): void {
-            if (!this._started)
-                return;
-
-            var effect = this._getEffect();
-
-            // Check
-            if (!this.emitter || !effect.isReady() || !this.particleTexture || !this.particleTexture.isReady())
-                return;
-
-            if (this._currentRenderId === this._scene.getRenderId()) {
-                return;
-            }
-
-            this._currentRenderId = this._scene.getRenderId();
-
-            this._scaledUpdateSpeed = this.updateSpeed * this._scene.getAnimationRatio();
-
-            // determine the number of particles we need to create
-            var newParticles;
-
-            if (this.manualEmitCount > -1) {
-                newParticles = this.manualEmitCount;
-                this._newPartsExcess = 0;
-                this.manualEmitCount = 0;
-            } else {
-                newParticles = ((this.emitRate * this._scaledUpdateSpeed) >> 0);
-                this._newPartsExcess += this.emitRate * this._scaledUpdateSpeed - newParticles;
-            }
-
-            if (this._newPartsExcess > 1.0) {
-                newParticles += this._newPartsExcess >> 0;
-                this._newPartsExcess -= this._newPartsExcess >> 0;
-            }
-
-            this._alive = false;
-
-            if (!this._stopped) {
-                this._actualFrame += this._scaledUpdateSpeed;
-
-                if (this.targetStopDuration && this._actualFrame >= this.targetStopDuration)
-                    this.stop();
-            } else {
-                newParticles = 0;
-            }
-
-            this._update(newParticles);
-
-            // Stopped?
-            if (this._stopped) {
-                if (!this._alive) {
-                    this._started = false;
-                    if (this.onAnimationEnd) {
-                        this.onAnimationEnd();
-                    }
-                    if (this.disposeOnStop) {
-                        this._scene._toBeDisposed.push(this);
-                    }
-                }
-            }
-
-            // Animation sheet
-            if (this._isAnimationSheetEnabled) {
-                this._appendParticleVertexes = this._appenedParticleVertexesWithSheet;
-            }
-            else {
-                this._appendParticleVertexes = this._appenedParticleVertexesNoSheet;
-            }
-
-            // Update VBO
-            var offset = 0;
-            for (var index = 0; index < this._particles.length; index++) {
-                var particle = this._particles[index];
-                this._appendParticleVertexes(offset, particle);
-                offset += 4;
-            }
-
-            if (this._vertexBuffer) {
-                this._vertexBuffer.update(this._vertexData);
-            }
-        }
-
-        private _appendParticleVertexes: Nullable<(offset: number, particle: Particle) => void> = null;
-
-        private _appenedParticleVertexesWithSheet(offset: number, particle: Particle) {
-            this._appendParticleVertexWithAnimation(offset++, particle, 0, 0);
-            this._appendParticleVertexWithAnimation(offset++, particle, 1, 0);
-            this._appendParticleVertexWithAnimation(offset++, particle, 1, 1);
-            this._appendParticleVertexWithAnimation(offset++, particle, 0, 1);
-        }
-
-        private _appenedParticleVertexesNoSheet(offset: number, particle: Particle) {
-            this._appendParticleVertex(offset++, particle, 0, 0);
-            this._appendParticleVertex(offset++, particle, 1, 0);
-            this._appendParticleVertex(offset++, particle, 1, 1);
-            this._appendParticleVertex(offset++, particle, 0, 1);
-        }
-
-        /**
-         * Rebuilds the particle system.
-         */
-        public rebuild(): void {
-            this._createIndexBuffer();
-
-            if (this._vertexBuffer) {
-                this._vertexBuffer._rebuild();
-            }
-        }
-
-        /**
-         * Renders the particle system in its current state.
-         * @returns the current number of particles.
-         */
-        public render(): number {
-            var effect = this._getEffect();
-
-            // Check
-            if (!this.emitter || !effect.isReady() || !this.particleTexture || !this.particleTexture.isReady() || !this._particles.length)
-                return 0;
-
-            var engine = this._scene.getEngine();
-
-            // Render
-            engine.enableEffect(effect);
-            engine.setState(false);
-
-            var viewMatrix = this._scene.getViewMatrix();
-            effect.setTexture("diffuseSampler", this.particleTexture);
-            effect.setMatrix("view", viewMatrix);
-            effect.setMatrix("projection", this._scene.getProjectionMatrix());
-
-            if (this._isAnimationSheetEnabled) {
-                var baseSize = this.particleTexture.getBaseSize();
-                effect.setFloat3("particlesInfos", this.spriteCellWidth / baseSize.width, this.spriteCellHeight / baseSize.height, baseSize.width / this.spriteCellWidth);
-            }
-
-            effect.setFloat4("textureMask", this.textureMask.r, this.textureMask.g, this.textureMask.b, this.textureMask.a);
-
-            if (this._scene.clipPlane) {
-                var clipPlane = this._scene.clipPlane;
-                var invView = viewMatrix.clone();
-                invView.invert();
-                effect.setMatrix("invView", invView);
-                effect.setFloat4("vClipPlane", clipPlane.normal.x, clipPlane.normal.y, clipPlane.normal.z, clipPlane.d);
-            }
-
-            // VBOs
-            engine.bindBuffers(this._vertexBuffers, this._indexBuffer, effect);
-
-            // Draw order
-            if (this.blendMode === ParticleSystem.BLENDMODE_ONEONE) {
-                engine.setAlphaMode(Engine.ALPHA_ONEONE);
-            } else {
-                engine.setAlphaMode(Engine.ALPHA_COMBINE);
-            }
-
-            if (this.forceDepthWrite) {
-                engine.setDepthWrite(true);
-            }
-
-            engine.drawElementsType(Material.TriangleFillMode, 0, this._particles.length * 6);
-            engine.setAlphaMode(Engine.ALPHA_DISABLE);
-
-            return this._particles.length;
-        }
-
-        /**
-         * Disposes the particle system and free the associated resources.
-         */
-        public dispose(): void {
-            if (this._vertexBuffer) {
-                this._vertexBuffer.dispose();
-                this._vertexBuffer = null;
-            }
-
-            if (this._indexBuffer) {
-                this._scene.getEngine()._releaseBuffer(this._indexBuffer);
-                this._indexBuffer = null;
-            }
-
-            if (this.particleTexture) {
-                this.particleTexture.dispose();
-                this.particleTexture = null;
-            }
-
-            // Remove from scene
-            var index = this._scene.particleSystems.indexOf(this);
-            if (index > -1) {
-                this._scene.particleSystems.splice(index, 1);
-            }
-
-            // Callback
-            this.onDisposeObservable.notifyObservers(this);
-            this.onDisposeObservable.clear();
-
-            if (this.subEmitters) {
-                this.subEmitters.forEach(emitter => {
-                    emitter.dispose();
-                });
-            }
-        }
-
-        /**
-         * Creates a Sphere Emitter for the particle system. (emits along the sphere radius)
-         * @param radius The radius of the sphere to emit from
-         * @returns the emitter
-         */
-        public createSphereEmitter(radius = 1): SphereParticleEmitter {
-            var particleEmitter = new SphereParticleEmitter(radius);
-            this.particleEmitterType = particleEmitter;
-            return particleEmitter;
-        }
-
-        /**
-         * Creates a Directed Sphere Emitter for the particle system. (emits between direction1 and direction2)
-         * @param radius The radius of the sphere to emit from
-         * @param direction1 Particles are emitted between the direction1 and direction2 from within the sphere
-         * @param direction2 Particles are emitted between the direction1 and direction2 from within the sphere
-         * @returns the emitter
-         */
-        public createDirectedSphereEmitter(radius = 1, direction1 = new Vector3(0, 1.0, 0), direction2 = new Vector3(0, 1.0, 0)): SphereDirectedParticleEmitter {
-            var particleEmitter = new SphereDirectedParticleEmitter(radius, direction1, direction2)
-            this.particleEmitterType = particleEmitter;
-            return particleEmitter;
-        }
-
-        /**
-         * Creates a Cone Emitter for the particle system. (emits from the cone to the particle position)
-         * @param radius The radius of the cone to emit from
-         * @param angle The base angle of the cone
-         * @returns the emitter
-         */
-        public createConeEmitter(radius = 1, angle = Math.PI / 4): ConeParticleEmitter {
-            var particleEmitter = new ConeParticleEmitter(radius, angle);
-            this.particleEmitterType = particleEmitter;
-            return particleEmitter;
-        }
-
-        // this method needs to be changed when breaking changes will be allowed to match the sphere and cone methods and properties direction1,2 and minEmitBox,maxEmitBox to be removed from the system.
-        /**
-         * Creates a Box Emitter for the particle system. (emits between direction1 and direction2 from withing the box defined by minEmitBox and maxEmitBox)
-         * @param direction1 Particles are emitted between the direction1 and direction2 from within the box
-         * @param direction2 Particles are emitted between the direction1 and direction2 from within the box
-         * @param minEmitBox Particles are emitted from the box between minEmitBox and maxEmitBox
-         * @param maxEmitBox  Particles are emitted from the box between minEmitBox and maxEmitBox
-         * @returns the emitter
-         */
-        public createBoxEmitter(direction1: Vector3, direction2: Vector3, minEmitBox: Vector3, maxEmitBox: Vector3): BoxParticleEmitter {
-            var particleEmitter = new BoxParticleEmitter(this);
-            this.direction1 = direction1;
-            this.direction2 = direction2;
-            this.minEmitBox = minEmitBox;
-            this.maxEmitBox = maxEmitBox;
-            this.particleEmitterType = particleEmitter;
-            return particleEmitter;
-        }
-
-<<<<<<< HEAD
-        public static randomNumber(min: number, max: number): number {
-            if (min === max) {
-                return (min);
-            }
-
-            var random = Math.random();
-
-            return ((random * (max - min)) + min);
-        }
-
-        public cloneToSubSystem(name: string, newEmitter: Vector3, generation: number, root: ParticleSystem): SubParticleSystem {
-            var custom: Nullable<Effect> = null;
-            var program: any = null;
-            if (this.customShader != null) {
-                program = this.customShader;
-                var defines: string = (program.shaderOptions.defines.length > 0) ? program.shaderOptions.defines.join("\n") : "";
-                custom = this._scene.getEngine().createEffectForParticles(program.shaderPath.fragmentElement, program.shaderOptions.uniforms, program.shaderOptions.samplers, defines);
-            }
-            var result = new SubParticleSystem(name, this._capacity, this._scene, generation, root, custom);
-            result.customShader = program;
-            Tools.DeepCopy(this, result, ["customShader"]);
-            result.name = name + "Child" + root.count++;
-            result.id = result.name;
-            result.emitter = newEmitter;
-            result.particleEmitterType = this.particleEmitterType;
-            if (this.particleTexture) {
-                result.particleTexture = new Texture(this.particleTexture.url, this._scene);
-            }
-
-            return result;
-        }
-
-        private count = 0;
-
-        // Clone
-=======
-        /**
-         * Clones the particle system.
-         * @param name The name of the cloned object
-         * @param newEmitter The new emitter to use
-         * @returns the cloned particle system
-         */
->>>>>>> 63f8fe4b
-        public clone(name: string, newEmitter: any): ParticleSystem {
-            var custom: Nullable<Effect> = null;
-            var program: any = null;
-            if (this.customShader != null) {
-                program = this.customShader;
-                var defines: string = (program.shaderOptions.defines.length > 0) ? program.shaderOptions.defines.join("\n") : "";
-                custom = this._scene.getEngine().createEffectForParticles(program.shaderPath.fragmentElement, program.shaderOptions.uniforms, program.shaderOptions.samplers, defines);
-            }
-            var result = new ParticleSystem(name, this._capacity, this._scene, custom);
-            result.customShader = program;
-
-            Tools.DeepCopy(this, result, ["particles", "customShader"]);
-
-            if (newEmitter === undefined) {
-                newEmitter = this.emitter;
-            }
-
-            result.emitter = newEmitter;
-            if (this.particleTexture) {
-                result.particleTexture = new Texture(this.particleTexture.url, this._scene);
-            }
-
-            if (!this.preventAutoStart) {
-                result.start();
-            }
-
-            return result;
-        }
-
-        /**
-         * Serializes the particle system to a JSON object.
-         * @returns the JSON object
-         */
-        public serialize(): any {
-            var serializationObject: any = {};
-
-            serializationObject.name = this.name;
-            serializationObject.id = this.id;
-
-            // Emitter
-            if ((<AbstractMesh>this.emitter).position) {
-                var emitterMesh = (<AbstractMesh>this.emitter);
-                serializationObject.emitterId = emitterMesh.id;
-            } else {
-                var emitterPosition = (<Vector3>this.emitter);
-                serializationObject.emitter = emitterPosition.asArray();
-            }
-
-            serializationObject.capacity = this.getCapacity();
-
-            if (this.particleTexture) {
-                serializationObject.textureName = this.particleTexture.name;
-            }
-
-            // Animations
-            Animation.AppendSerializedAnimations(this, serializationObject);
-
-            // Particle system
-            serializationObject.minAngularSpeed = this.minAngularSpeed;
-            serializationObject.maxAngularSpeed = this.maxAngularSpeed;
-            serializationObject.minSize = this.minSize;
-            serializationObject.maxSize = this.maxSize;
-            serializationObject.minEmitPower = this.minEmitPower;
-            serializationObject.maxEmitPower = this.maxEmitPower;
-            serializationObject.minLifeTime = this.minLifeTime;
-            serializationObject.maxLifeTime = this.maxLifeTime;
-            serializationObject.emitRate = this.emitRate;
-            serializationObject.minEmitBox = this.minEmitBox.asArray();
-            serializationObject.maxEmitBox = this.maxEmitBox.asArray();
-            serializationObject.gravity = this.gravity.asArray();
-            serializationObject.direction1 = this.direction1.asArray();
-            serializationObject.direction2 = this.direction2.asArray();
-            serializationObject.color1 = this.color1.asArray();
-            serializationObject.color2 = this.color2.asArray();
-            serializationObject.colorDead = this.colorDead.asArray();
-            serializationObject.updateSpeed = this.updateSpeed;
-            serializationObject.targetStopDuration = this.targetStopDuration;
-            serializationObject.textureMask = this.textureMask.asArray();
-            serializationObject.blendMode = this.blendMode;
-            serializationObject.customShader = this.customShader;
-            serializationObject.preventAutoStart = this.preventAutoStart;
-
-            serializationObject.startSpriteCellID = this.startSpriteCellID;
-            serializationObject.endSpriteCellID = this.endSpriteCellID;
-            serializationObject.spriteCellLoop = this.spriteCellLoop;
-            serializationObject.spriteCellChangeSpeed = this.spriteCellChangeSpeed;
-            serializationObject.spriteCellWidth = this.spriteCellWidth;
-            serializationObject.spriteCellHeight = this.spriteCellHeight;
-
-            serializationObject.isAnimationSheetEnabled = this._isAnimationSheetEnabled;
-
-            return serializationObject;
-        }
-
-        /**
-         * Parses a JSON object to create a particle system.
-         * @param parsedParticleSystem The JSON object to parse
-         * @param scene The scene to create the particle system in
-         * @param rootUrl The root url to use to load external dependencies like texture
-         * @returns the Parsed particle system
-         */
-        public static Parse(parsedParticleSystem: any, scene: Scene, rootUrl: string): ParticleSystem {
-            var name = parsedParticleSystem.name;
-            var custom: Nullable<Effect> = null;
-            var program: any = null;
-            if (parsedParticleSystem.customShader) {
-                program = parsedParticleSystem.customShader;
-                var defines: string = (program.shaderOptions.defines.length > 0) ? program.shaderOptions.defines.join("\n") : "";
-                custom = scene.getEngine().createEffectForParticles(program.shaderPath.fragmentElement, program.shaderOptions.uniforms, program.shaderOptions.samplers, defines);
-            }
-            var particleSystem = new ParticleSystem(name, parsedParticleSystem.capacity, scene, custom, parsedParticleSystem.isAnimationSheetEnabled);
-            particleSystem.customShader = program;
-
-            if (parsedParticleSystem.id) {
-                particleSystem.id = parsedParticleSystem.id;
-            }
-
-            // Auto start
-            if (parsedParticleSystem.preventAutoStart) {
-                particleSystem.preventAutoStart = parsedParticleSystem.preventAutoStart;
-            }
-
-            // Texture
-            if (parsedParticleSystem.textureName) {
-                particleSystem.particleTexture = new Texture(rootUrl + parsedParticleSystem.textureName, scene);
-                particleSystem.particleTexture.name = parsedParticleSystem.textureName;
-            }
-
-            // Emitter
-            if (parsedParticleSystem.emitterId) {
-                particleSystem.emitter = scene.getLastMeshByID(parsedParticleSystem.emitterId);
-            } else {
-                particleSystem.emitter = Vector3.FromArray(parsedParticleSystem.emitter);
-            }
-
-            // Animations
-            if (parsedParticleSystem.animations) {
-                for (var animationIndex = 0; animationIndex < parsedParticleSystem.animations.length; animationIndex++) {
-                    var parsedAnimation = parsedParticleSystem.animations[animationIndex];
-                    particleSystem.animations.push(Animation.Parse(parsedAnimation));
-                }
-            }
-
-            if (parsedParticleSystem.autoAnimate) {
-                scene.beginAnimation(particleSystem, parsedParticleSystem.autoAnimateFrom, parsedParticleSystem.autoAnimateTo, parsedParticleSystem.autoAnimateLoop, parsedParticleSystem.autoAnimateSpeed || 1.0);
-            }
-
-            // Particle system
-            particleSystem.minAngularSpeed = parsedParticleSystem.minAngularSpeed;
-            particleSystem.maxAngularSpeed = parsedParticleSystem.maxAngularSpeed;
-            particleSystem.minSize = parsedParticleSystem.minSize;
-            particleSystem.maxSize = parsedParticleSystem.maxSize;
-            particleSystem.minLifeTime = parsedParticleSystem.minLifeTime;
-            particleSystem.maxLifeTime = parsedParticleSystem.maxLifeTime;
-            particleSystem.minEmitPower = parsedParticleSystem.minEmitPower;
-            particleSystem.maxEmitPower = parsedParticleSystem.maxEmitPower;
-            particleSystem.emitRate = parsedParticleSystem.emitRate;
-            particleSystem.minEmitBox = Vector3.FromArray(parsedParticleSystem.minEmitBox);
-            particleSystem.maxEmitBox = Vector3.FromArray(parsedParticleSystem.maxEmitBox);
-            particleSystem.gravity = Vector3.FromArray(parsedParticleSystem.gravity);
-            particleSystem.direction1 = Vector3.FromArray(parsedParticleSystem.direction1);
-            particleSystem.direction2 = Vector3.FromArray(parsedParticleSystem.direction2);
-            particleSystem.color1 = Color4.FromArray(parsedParticleSystem.color1);
-            particleSystem.color2 = Color4.FromArray(parsedParticleSystem.color2);
-            particleSystem.colorDead = Color4.FromArray(parsedParticleSystem.colorDead);
-            particleSystem.updateSpeed = parsedParticleSystem.updateSpeed;
-            particleSystem.targetStopDuration = parsedParticleSystem.targetStopDuration;
-            particleSystem.textureMask = Color4.FromArray(parsedParticleSystem.textureMask);
-            particleSystem.blendMode = parsedParticleSystem.blendMode;
-
-            particleSystem.startSpriteCellID = parsedParticleSystem.startSpriteCellID;
-            particleSystem.endSpriteCellID = parsedParticleSystem.endSpriteCellID;
-            particleSystem.spriteCellLoop = parsedParticleSystem.spriteCellLoop;
-            particleSystem.spriteCellChangeSpeed = parsedParticleSystem.spriteCellChangeSpeed;
-            particleSystem.spriteCellWidth = parsedParticleSystem.spriteCellWidth;
-            particleSystem.spriteCellHeight = parsedParticleSystem.spriteCellHeight;
-
-            if (!particleSystem.preventAutoStart) {
-                particleSystem.start();
-            }
-
-            return particleSystem;
-        }
-    }
+﻿module BABYLON {
+    /**
+     * Interface representing a particle system in Babylon.
+     * This groups the common functionalities that needs to be implemented in order to create a particle system.
+     * A particle system represents a way to manage particles (@see Particle) from their emission to their animation and rendering.
+     */
+    export interface IParticleSystem {
+        /**
+         * The id of the Particle system.
+         */
+        id: string;
+        /**
+         * The name of the Particle system.
+         */
+        name: string;
+        /**
+         * The emitter represents the Mesh or position we are attaching the particle system to.
+         */
+        emitter: Nullable<AbstractMesh | Vector3>;
+        /**
+         * The rendering group used by the Particle system to chose when to render.
+         */
+        renderingGroupId: number;
+        /**
+         * The layer mask we are rendering the particles through.
+         */
+        layerMask: number;
+        /**
+         * Gets if the particle system has been started.
+         * @return true if the system has been started, otherwise false.
+         */
+        isStarted(): boolean;
+        /**
+         * Animates the particle system for this frame.
+         */
+        animate(): void;
+        /**
+         * Renders the particle system in its current state.
+         * @returns the current number of particles.
+         */
+        render(): number;
+        /**
+         * Dispose the particle system and frees its associated resources.
+         */
+        dispose(): void;
+        /**
+         * Clones the particle system.
+         * @param name The name of the cloned object
+         * @param newEmitter The new emitter to use
+         * @returns the cloned particle system
+         */
+        clone(name: string, newEmitter: any): Nullable<IParticleSystem>;
+        /**
+         * Serializes the particle system to a JSON object.
+         * @returns the JSON object
+         */
+        serialize(): any;
+        /**
+         * Rebuild the particle system
+         */
+        rebuild(): void
+    }
+
+    /**
+     * This represents a particle system in Babylon.
+     * Particles are often small sprites used to simulate hard-to-reproduce phenomena like fire, smoke, water, or abstract visual effects like magic glitter and faery dust.
+     * Particles can take different shapes while emitted like box, sphere, cone or you can write your custom function.
+     * @example https://doc.babylonjs.com/babylon101/particles
+     */
+    export class ParticleSystem implements IDisposable, IAnimatable, IParticleSystem {
+        /**
+         * Source color is added to the destination color without alpha affecting the result.
+         */
+        public static BLENDMODE_ONEONE = 0;
+        /**
+         * Blend current color and particle color using particle’s alpha.
+         */
+        public static BLENDMODE_STANDARD = 1;
+
+        /**
+         * List of animations used by the particle system.
+         */
+        public animations: Animation[] = [];
+
+        /**
+         * The id of the Particle system.
+         */
+        public id: string;
+
+        /**
+         * The friendly name of the Particle system.
+         */
+        public name: string;
+
+        /**
+         * The rendering group used by the Particle system to chose when to render.
+         */
+        public renderingGroupId = 0;
+
+        /**
+         * The emitter represents the Mesh or position we are attaching the particle system to.
+         */
+        public emitter: Nullable<AbstractMesh | Vector3> = null;
+
+        /**
+         * The density of particles, the rate of particle flow
+         */
+        public emitRate = 10;
+
+        /**
+         * If you want to launch only a few particles at once, that can be done, as well.
+         */
+        public manualEmitCount = -1;
+
+        /**
+         * The overall motion speed (0.01 is default update speed, faster updates = faster animation)
+         */
+        public updateSpeed = 0.01;
+
+        /**
+         * The amount of time the particle system is running (depends of the overall speed above).
+         */
+        public targetStopDuration = 0;
+
+        /**
+         * Specifies whether the particle system will be disposed once it reaches the end of the animation.
+         */
+        public disposeOnStop = false;
+
+        /**
+         * Minimum power of emitting particles.
+         */
+        public minEmitPower = 1;
+        /**
+         * Maximum power of emitting particles.
+         */
+        public maxEmitPower = 1;
+
+        /**
+         * Minimum life time of emitting particles.
+         */
+        public minLifeTime = 1;
+        /**
+         * Maximum life time of emitting particles.
+         */
+        public maxLifeTime = 1;
+
+        /**
+         * Minimum Size of emitting particles.
+         */
+        public minSize = 1;
+        /**
+         * Maximum Size of emitting particles.
+         */
+        public maxSize = 1;
+
+        /**
+         * Minimum angular speed of emitting particles (Z-axis rotation for each particle).
+         */
+        public minAngularSpeed = 0;
+        /**
+         * Maximum angular speed of emitting particles (Z-axis rotation for each particle).
+         */
+        public maxAngularSpeed = 0;
+
+        /**
+         * The texture used to render each particle. (this can be a spritesheet)
+         */
+        public particleTexture: Nullable<Texture>;
+
+        /**
+         * The layer mask we are rendering the particles through.
+         */
+        public layerMask: number = 0x0FFFFFFF;
+
+        /**
+         * This can help using your own shader to render the particle system.
+         * The according effect will be created 
+         */
+        public customShader: any = null;
+
+        /**
+         * By default particle system starts as soon as they are created. This prevents the 
+         * automatic start to happen and let you decide when to start emitting particles.
+         */
+        public preventAutoStart: boolean = false;
+
+        /**
+         * This function can be defined to provide custom update for active particles.
+         * This function will be called instead of regular update (age, position, color, etc.).
+         * Do not forget that this function will be called on every frame so try to keep it simple and fast :)
+         */
+        public updateFunction: (particles: Particle[]) => void;
+
+        /**
+         * Callback triggered when the particle animation is ending.
+         */
+        public onAnimationEnd: Nullable<() => void> = null;
+
+        /**
+         * Blend mode use to render the particle, it can be either ParticleSystem.BLENDMODE_ONEONE or ParticleSystem.BLENDMODE_STANDARD.
+         */
+        public blendMode = ParticleSystem.BLENDMODE_ONEONE;
+
+        /**
+         * Forces the particle to write their depth information to the depth buffer. This can help preventing other draw calls
+         * to override the particles.
+         */
+        public forceDepthWrite = false;
+
+        /**
+         * You can use gravity if you want to give an orientation to your particles.
+         */
+        public gravity = Vector3.Zero();
+
+        /**
+         * Random direction of each particle after it has been emitted, between direction1 and direction2 vectors.
+         */
+        public direction1 = new Vector3(0, 1.0, 0);
+        /**
+         * Random direction of each particle after it has been emitted, between direction1 and direction2 vectors.
+         */
+        public direction2 = new Vector3(0, 1.0, 0);
+
+        /**
+         * Minimum box point around our emitter. Our emitter is the center of particles source, but if you want your particles to emit from more than one point, then you can tell it to do so.
+         */
+        public minEmitBox = new Vector3(-0.5, -0.5, -0.5);
+        /**
+         * Maximum box point around our emitter. Our emitter is the center of particles source, but if you want your particles to emit from more than one point, then you can tell it to do so.
+         */
+        public maxEmitBox = new Vector3(0.5, 0.5, 0.5);
+
+        /**
+         * Random color of each particle after it has been emitted, between color1 and color2 vectors.
+         */
+        public color1 = new Color4(1.0, 1.0, 1.0, 1.0);
+        /**
+         * Random color of each particle after it has been emitted, between color1 and color2 vectors.
+         */
+        public color2 = new Color4(1.0, 1.0, 1.0, 1.0);
+        /**
+         * Color the particle will have at the end of its lifetime.
+         */
+        public colorDead = new Color4(0, 0, 0, 1.0);
+
+        /**
+         * An optional mask to filter some colors out of the texture, or filter a part of the alpha channel.
+         */
+        public textureMask = new Color4(1.0, 1.0, 1.0, 1.0);
+
+        /**
+         * The particle emitter type defines the emitter used by the particle system.
+         * It can be for example box, sphere, or cone...
+         */
+        public particleEmitterType: IParticleEmitterType;
+
+        /**
+         * This function can be defined to specify initial direction for every new particle.
+         * It by default use the emitterType defined function.
+         */
+        public startDirectionFunction: (emitPower: number, worldMatrix: Matrix, directionToUpdate: Vector3, particle: Particle) => void;
+        /**
+         * This function can be defined to specify initial position for every new particle.
+         * It by default use the emitterType defined function.
+         */
+        public startPositionFunction: (worldMatrix: Matrix, positionToUpdate: Vector3, particle: Particle) => void;
+
+        /**
+         * If using a spritesheet (isAnimationSheetEnabled), defines if the sprite animation should loop between startSpriteCellID and endSpriteCellID or not.
+         */
+        public spriteCellLoop = true;
+        /**
+         * If using a spritesheet (isAnimationSheetEnabled) and spriteCellLoop defines the speed of the sprite loop.
+         */
+        public spriteCellChangeSpeed = 0;
+        /**
+         * If using a spritesheet (isAnimationSheetEnabled) and spriteCellLoop defines the first sprite cell to display.
+         */
+        public startSpriteCellID = 0;
+        /**
+         * If using a spritesheet (isAnimationSheetEnabled) and spriteCellLoop defines the last sprite cell to display.
+         */
+        public endSpriteCellID = 0;
+        /**
+         * If using a spritesheet (isAnimationSheetEnabled), defines the sprite cell width to use.
+         */
+        public spriteCellWidth = 0;
+        /**
+         * If using a spritesheet (isAnimationSheetEnabled), defines the sprite cell height to use.
+         */
+        public spriteCellHeight = 0;
+
+        /**
+        * An event triggered when the system is disposed.
+        */
+        public onDisposeObservable = new Observable<ParticleSystem>();
+
+        private _onDisposeObserver: Nullable<Observer<ParticleSystem>>;
+        /**
+         * Sets a callback that will be triggered when the system is disposed.
+         */
+        public set onDispose(callback: () => void) {
+            if (this._onDisposeObserver) {
+                this.onDisposeObservable.remove(this._onDisposeObserver);
+            }
+            this._onDisposeObserver = this.onDisposeObservable.add(callback);
+        }
+
+        /**
+         * Gets wether an animation sprite sheet is enabled or not on the particle system.
+         */
+        public get isAnimationSheetEnabled(): Boolean {
+            return this._isAnimationSheetEnabled;
+        }
+
+        private _particles = new Array<Particle>();
+        private _epsilon: number;
+        private _capacity: number;
+        private _scene: Scene;
+        private _stockParticles = new Array<Particle>();
+        private _newPartsExcess = 0;
+        private _vertexData: Float32Array;
+        private _vertexBuffer: Nullable<Buffer>;
+        private _vertexBuffers: { [key: string]: VertexBuffer } = {};
+        private _indexBuffer: Nullable<WebGLBuffer>;
+        private _effect: Effect;
+        private _customEffect: Nullable<Effect>;
+        private _cachedDefines: string;
+        private _scaledColorStep = new Color4(0, 0, 0, 0);
+        private _colorDiff = new Color4(0, 0, 0, 0);
+        private _scaledDirection = Vector3.Zero();
+        private _scaledGravity = Vector3.Zero();
+        private _currentRenderId = -1;
+        private _alive: boolean;
+
+        private _started = false;
+        private _stopped = false;
+        private _actualFrame = 0;
+        private _scaledUpdateSpeed: number;
+        private _vertexBufferSize = 11;
+        private _isAnimationSheetEnabled: boolean;
+
+        // end of sheet animation
+
+        // sub emitters
+        public subEmitters: ParticleSystem[];
+
+        // TODO need to lazy loaded
+        public createdSubSystems = new Array<SubParticleSystem>();
+        public stockSubSystems = new StringDictionary<Array<SubParticleSystem>>();
+
+        private _isEmitting = false;
+        private _isUsed = false;
+        // to be overriden by subSystems
+        public stoppedEmitting(): void {
+
+        }
+        //end of sub emitter
+
+        /**
+         * Instantiates a particle system.
+         * Particles are often small sprites used to simulate hard-to-reproduce phenomena like fire, smoke, water, or abstract visual effects like magic glitter and faery dust.
+         * @param name The name of the particle system
+         * @param capacity The max number of particles alive at the same time
+         * @param scene The scene the particle system belongs to
+         * @param customEffect a custom effect used to change the way particles are rendered by default
+         * @param isAnimationSheetEnabled Must be true if using a spritesheet to animate the particles texture
+         * @param epsilon Offset used to render the particles
+         */
+        constructor(name: string, capacity: number, scene: Scene, customEffect: Nullable<Effect> = null, isAnimationSheetEnabled: boolean = false, epsilon: number = 0.01) {
+            this.id = name;
+            this.name = name;
+
+            this._capacity = capacity;
+
+            this._epsilon = epsilon;
+            this._isAnimationSheetEnabled = isAnimationSheetEnabled;
+            if (isAnimationSheetEnabled) {
+                this._vertexBufferSize = 12;
+            }
+
+            this._scene = scene || Engine.LastCreatedScene;
+
+            this._customEffect = customEffect;
+
+            scene.particleSystems.push(this);
+
+            this._createIndexBuffer();
+
+            // 11 floats per particle (x, y, z, r, g, b, a, angle, size, offsetX, offsetY) + 1 filler
+            this._vertexData = new Float32Array(capacity * this._vertexBufferSize * 4);
+            this._vertexBuffer = new Buffer(scene.getEngine(), this._vertexData, true, this._vertexBufferSize);
+
+            var positions = this._vertexBuffer.createVertexBuffer(VertexBuffer.PositionKind, 0, 3);
+            var colors = this._vertexBuffer.createVertexBuffer(VertexBuffer.ColorKind, 3, 4);
+            var options = this._vertexBuffer.createVertexBuffer("options", 7, 4);
+
+            if (this._isAnimationSheetEnabled) {
+                var cellIndexBuffer = this._vertexBuffer.createVertexBuffer("cellIndex", 11, 1);
+                this._vertexBuffers["cellIndex"] = cellIndexBuffer;
+            }
+
+            this._vertexBuffers[VertexBuffer.PositionKind] = positions;
+            this._vertexBuffers[VertexBuffer.ColorKind] = colors;
+            this._vertexBuffers["options"] = options;
+
+            // Default behaviors
+            this.particleEmitterType = new BoxParticleEmitter(this);
+
+            this.updateFunction = (particles: Particle[]): void => {
+                for (var index = 0; index < particles.length; index++) {
+                    var particle = particles[index];
+                    particle.age += this._scaledUpdateSpeed;
+
+                    if (particle.age >= particle.lifeTime) { // Recycle by swapping with last particle
+                        this.recycleParticle(particle);
+                        index--;
+                        this.emitFromParticle(particle);
+                        continue;
+                    }
+                    else {
+                        particle.colorStep.scaleToRef(this._scaledUpdateSpeed, this._scaledColorStep);
+                        particle.color.addInPlace(this._scaledColorStep);
+
+                        if (particle.color.a < 0)
+                            particle.color.a = 0;
+
+                        particle.angle += particle.angularSpeed * this._scaledUpdateSpeed;
+
+                        particle.direction.scaleToRef(this._scaledUpdateSpeed, this._scaledDirection);
+                        particle.position.addInPlace(this._scaledDirection);
+
+                        this.gravity.scaleToRef(this._scaledUpdateSpeed, this._scaledGravity);
+                        particle.direction.addInPlace(this._scaledGravity);
+
+                        if (this._isAnimationSheetEnabled) {
+                            particle.updateCellIndex(this._scaledUpdateSpeed);
+                        }
+                    }
+                }
+            }
+        }
+
+        private _createIndexBuffer() {
+            var indices = [];
+            var index = 0;
+            for (var count = 0; count < this._capacity; count++) {
+                indices.push(index);
+                indices.push(index + 1);
+                indices.push(index + 2);
+                indices.push(index);
+                indices.push(index + 2);
+                indices.push(index + 3);
+                index += 4;
+            }
+
+            this._indexBuffer = this._scene.getEngine().createIndexBuffer(indices);
+        }
+
+        /**
+         * "Recycles" one of the particle by copying it back to the "stock" of particles and removing it from the active list.
+         * Its lifetime will start back at 0.
+         * @param particle The particle to recycle
+         */
+        public recycleParticle(particle: Particle): void {
+            ParticleSystem.recycleParticle(this, this, particle);
+        }
+
+        public static recycleParticle(rootSystem: ParticleSystem, currentSystem: ParticleSystem, particle: Particle) {
+            var lastParticle = <Particle>currentSystem._particles.pop();
+
+            if (lastParticle !== particle) {
+                lastParticle.copyTo(particle);
+                rootSystem._stockParticles.push(lastParticle);
+            }
+        }
+
+        /**
+         * Gets the maximum number of particles active at the same time.
+         * @returns The max number of active particles.
+         */
+        public getCapacity(): number {
+            return this._capacity;
+        }
+
+        /**
+         * Gets Wether there are still active particles in the system.
+         * @returns True if it is alive, otherwise false.
+         */
+        public isAlive(): boolean {
+            return this._alive;
+        }
+
+        /**
+         * Gets Wether the system has been started.
+         * @returns True if it has been started, otherwise false.
+         */
+        public isStarted(): boolean {
+            return this._started;
+        }
+
+        /**
+         * Starts the particle system and begins to emit.
+         */
+        public start(): void {
+            this._started = true;
+            this._stopped = false;
+            this._actualFrame = 0;
+        }
+
+        /**
+         * Stops the particle system.
+         */
+        public stop(): void {
+            this._stopped = true;
+        }
+
+        public stopSubEmitters(): void {
+            if (this.createdSubSystems.length === 0)
+                return;
+
+            this.createdSubSystems.forEach(subSystem => {
+                subSystem.stop();
+            });
+        }
+
+        public static emitFromGeneration(system: ParticleSystem, particle: Particle, generation: number): void {
+            if (!system.subEmitters || system.subEmitters.length === 0 || generation >= system.subEmitters.length) {
+                return;
+            }
+
+            var generationString = generation.toString();
+
+            if (!system.stockSubSystems.contains(generationString) || (system.stockSubSystems.get(generationString) as (Array<SubParticleSystem>)).length === 0) {
+                var subSystem = system.subEmitters[generation].cloneToSubSystem(system.name, particle.position, generation, system);
+                system.createdSubSystems.push(subSystem);
+                subSystem.start();
+            }
+            else {
+                var stockSubSystem = (system.stockSubSystems.get(generationString) as (Array<SubParticleSystem>)).pop() as SubParticleSystem;
+                stockSubSystem.emitter = particle.position;
+                if (system.subEmitters[generation].manualEmitCount != -1)
+                    stockSubSystem.manualEmitCount = system.subEmitters[generation].manualEmitCount;
+            }
+        }
+        // sub emitter
+        public emitFromParticle(particle: Particle): void {
+            ParticleSystem.emitFromGeneration(this, particle, 0);
+        }
+        // end of sub emitter
+
+        // animation sheet
+
+        /**
+         * @ignore (for internal use only)
+         */
+        public _appendParticleVertex(index: number, particle: Particle, offsetX: number, offsetY: number): void {
+            var offset = index * this._vertexBufferSize;
+            this._vertexData[offset] = particle.position.x;
+            this._vertexData[offset + 1] = particle.position.y;
+            this._vertexData[offset + 2] = particle.position.z;
+            this._vertexData[offset + 3] = particle.color.r;
+            this._vertexData[offset + 4] = particle.color.g;
+            this._vertexData[offset + 5] = particle.color.b;
+            this._vertexData[offset + 6] = particle.color.a;
+            this._vertexData[offset + 7] = particle.angle;
+            this._vertexData[offset + 8] = particle.size;
+            this._vertexData[offset + 9] = offsetX;
+            this._vertexData[offset + 10] = offsetY;
+        }
+
+        /**
+         * @ignore (for internal use only)
+         */
+        public _appendParticleVertexWithAnimation(index: number, particle: Particle, offsetX: number, offsetY: number): void {
+            if (offsetX === 0)
+                offsetX = this._epsilon;
+            else if (offsetX === 1)
+                offsetX = 1 - this._epsilon;
+
+            if (offsetY === 0)
+                offsetY = this._epsilon;
+            else if (offsetY === 1)
+                offsetY = 1 - this._epsilon;
+
+            var offset = index * this._vertexBufferSize;
+            this._vertexData[offset] = particle.position.x;
+            this._vertexData[offset + 1] = particle.position.y;
+            this._vertexData[offset + 2] = particle.position.z;
+            this._vertexData[offset + 3] = particle.color.r;
+            this._vertexData[offset + 4] = particle.color.g;
+            this._vertexData[offset + 5] = particle.color.b;
+            this._vertexData[offset + 6] = particle.color.a;
+            this._vertexData[offset + 7] = particle.angle;
+            this._vertexData[offset + 8] = particle.size;
+            this._vertexData[offset + 9] = offsetX;
+            this._vertexData[offset + 10] = offsetY;
+            this._vertexData[offset + 11] = particle.cellIndex;
+        }
+
+        public static createParticle(rootSystem: ParticleSystem, currentSystem: ParticleSystem): Particle {
+            let particle: Particle;
+            if (rootSystem._stockParticles.length !== 0) {
+                particle = <Particle>rootSystem._stockParticles.pop();
+                particle.age = 0;
+                particle.cellIndex = currentSystem.startSpriteCellID;
+                if (currentSystem !== particle.particleSystem) {
+                    particle.particleSystem = currentSystem;
+                    particle.setCellInfoFromSystem();
+                }
+            } else {
+                particle = new Particle(currentSystem);
+            }
+            return particle;
+        }
+
+        public createParticle(): Particle {
+            return ParticleSystem.createParticle(this, this);
+        }
+
+        private _update(newParticles: number): void {
+            // Update current
+            this._alive = this._particles.length > 0;
+
+            if (this._alive) {
+                this._isEmitting = true;
+            }
+
+            if (!this._alive && this._isEmitting) {
+                this._isEmitting = false;
+                this._isUsed = false;
+                this.stoppedEmitting();
+            }
+
+            this.updateFunction(this._particles);
+
+            // Add new ones
+            var worldMatrix;
+
+            if ((<AbstractMesh>this.emitter).position) {
+                var emitterMesh = (<AbstractMesh>this.emitter);
+                worldMatrix = emitterMesh.getWorldMatrix();
+            } else {
+                var emitterPosition = (<Vector3>this.emitter);
+                worldMatrix = Matrix.Translation(emitterPosition.x, emitterPosition.y, emitterPosition.z);
+            }
+
+            var particle: Particle;
+            for (var index = 0; index < newParticles; index++) {
+                if (this._particles.length === this._capacity) {
+                    break;
+                }
+
+                particle = this.createParticle();
+
+                this._particles.push(particle);
+
+                var emitPower = Scalar.RandomRange(this.minEmitPower, this.maxEmitPower);
+
+                if (this.startPositionFunction) {
+                    this.startPositionFunction(worldMatrix, particle.position, particle);
+                }
+                else {
+                    this.particleEmitterType.startPositionFunction(worldMatrix, particle.position, particle);
+                }
+
+                if (this.startDirectionFunction) {
+                    this.startDirectionFunction(emitPower, worldMatrix, particle.direction, particle);
+                }
+                else {
+                    this.particleEmitterType.startDirectionFunction(emitPower, worldMatrix, particle.direction, particle);
+                }
+
+                particle.lifeTime = Scalar.RandomRange(this.minLifeTime, this.maxLifeTime);
+
+                particle.size = Scalar.RandomRange(this.minSize, this.maxSize);
+                particle.angularSpeed = Scalar.RandomRange(this.minAngularSpeed, this.maxAngularSpeed);
+
+                var step = Scalar.RandomRange(0, 1.0);
+
+                Color4.LerpToRef(this.color1, this.color2, step, particle.color);
+
+                this.colorDead.subtractToRef(particle.color, this._colorDiff);
+                this._colorDiff.scaleToRef(1.0 / particle.lifeTime, particle.colorStep);
+            }
+        }
+
+        private _getEffect(): Effect {
+            if (this._customEffect) {
+                return this._customEffect;
+            };
+
+            var defines = [];
+
+            if (this._scene.clipPlane) {
+                defines.push("#define CLIPPLANE");
+            }
+
+            if (this._isAnimationSheetEnabled) {
+                defines.push("#define ANIMATESHEET");
+            }
+
+            // Effect
+            var join = defines.join("\n");
+            if (this._cachedDefines !== join) {
+                this._cachedDefines = join;
+
+                var attributesNamesOrOptions: any;
+                var effectCreationOption: any;
+
+                if (this._isAnimationSheetEnabled) {
+                    attributesNamesOrOptions = [VertexBuffer.PositionKind, VertexBuffer.ColorKind, "options", "cellIndex"];
+                    effectCreationOption = ["invView", "view", "projection", "particlesInfos", "vClipPlane", "textureMask"];
+                }
+                else {
+                    attributesNamesOrOptions = [VertexBuffer.PositionKind, VertexBuffer.ColorKind, "options"];
+                    effectCreationOption = ["invView", "view", "projection", "vClipPlane", "textureMask"]
+                }
+
+                this._effect = this._scene.getEngine().createEffect(
+                    "particles",
+                    attributesNamesOrOptions,
+                    effectCreationOption,
+                    ["diffuseSampler"], join);
+            }
+
+            return this._effect;
+        }
+
+        /**
+         * Animates the particle system for the current frame by emitting new particles and or animating the living ones.
+         */
+        public animate(): void {
+            if (!this._started)
+                return;
+
+            var effect = this._getEffect();
+
+            // Check
+            if (!this.emitter || !effect.isReady() || !this.particleTexture || !this.particleTexture.isReady())
+                return;
+
+            if (this._currentRenderId === this._scene.getRenderId()) {
+                return;
+            }
+
+            this._currentRenderId = this._scene.getRenderId();
+
+            this._scaledUpdateSpeed = this.updateSpeed * this._scene.getAnimationRatio();
+
+            // determine the number of particles we need to create
+            var newParticles;
+
+            if (this.manualEmitCount > -1) {
+                newParticles = this.manualEmitCount;
+                this._newPartsExcess = 0;
+                this.manualEmitCount = 0;
+            } else {
+                newParticles = ((this.emitRate * this._scaledUpdateSpeed) >> 0);
+                this._newPartsExcess += this.emitRate * this._scaledUpdateSpeed - newParticles;
+            }
+
+            if (this._newPartsExcess > 1.0) {
+                newParticles += this._newPartsExcess >> 0;
+                this._newPartsExcess -= this._newPartsExcess >> 0;
+            }
+
+            this._alive = false;
+
+            if (!this._stopped) {
+                this._actualFrame += this._scaledUpdateSpeed;
+
+                if (this.targetStopDuration && this._actualFrame >= this.targetStopDuration)
+                    this.stop();
+            } else {
+                newParticles = 0;
+            }
+
+            this._update(newParticles);
+
+            // Stopped?
+            if (this._stopped) {
+                if (!this._alive) {
+                    this._started = false;
+                    if (this.onAnimationEnd) {
+                        this.onAnimationEnd();
+                    }
+                    if (this.disposeOnStop) {
+                        this._scene._toBeDisposed.push(this);
+                    }
+                }
+            }
+
+            // Animation sheet
+            if (this._isAnimationSheetEnabled) {
+                this._appendParticleVertexes = this._appenedParticleVertexesWithSheet;
+            }
+            else {
+                this._appendParticleVertexes = this._appenedParticleVertexesNoSheet;
+            }
+
+            // Update VBO
+            var offset = 0;
+            for (var index = 0; index < this._particles.length; index++) {
+                var particle = this._particles[index];
+                this._appendParticleVertexes(offset, particle);
+                offset += 4;
+            }
+
+            if (this._vertexBuffer) {
+                this._vertexBuffer.update(this._vertexData);
+            }
+        }
+
+        private _appendParticleVertexes: Nullable<(offset: number, particle: Particle) => void> = null;
+
+        private _appenedParticleVertexesWithSheet(offset: number, particle: Particle) {
+            this._appendParticleVertexWithAnimation(offset++, particle, 0, 0);
+            this._appendParticleVertexWithAnimation(offset++, particle, 1, 0);
+            this._appendParticleVertexWithAnimation(offset++, particle, 1, 1);
+            this._appendParticleVertexWithAnimation(offset++, particle, 0, 1);
+        }
+
+        private _appenedParticleVertexesNoSheet(offset: number, particle: Particle) {
+            this._appendParticleVertex(offset++, particle, 0, 0);
+            this._appendParticleVertex(offset++, particle, 1, 0);
+            this._appendParticleVertex(offset++, particle, 1, 1);
+            this._appendParticleVertex(offset++, particle, 0, 1);
+        }
+
+        /**
+         * Rebuilds the particle system.
+         */
+        public rebuild(): void {
+            this._createIndexBuffer();
+
+            if (this._vertexBuffer) {
+                this._vertexBuffer._rebuild();
+            }
+        }
+
+        /**
+         * Renders the particle system in its current state.
+         * @returns the current number of particles.
+         */
+        public render(): number {
+            var effect = this._getEffect();
+
+            // Check
+            if (!this.emitter || !effect.isReady() || !this.particleTexture || !this.particleTexture.isReady() || !this._particles.length)
+                return 0;
+
+            var engine = this._scene.getEngine();
+
+            // Render
+            engine.enableEffect(effect);
+            engine.setState(false);
+
+            var viewMatrix = this._scene.getViewMatrix();
+            effect.setTexture("diffuseSampler", this.particleTexture);
+            effect.setMatrix("view", viewMatrix);
+            effect.setMatrix("projection", this._scene.getProjectionMatrix());
+
+            if (this._isAnimationSheetEnabled) {
+                var baseSize = this.particleTexture.getBaseSize();
+                effect.setFloat3("particlesInfos", this.spriteCellWidth / baseSize.width, this.spriteCellHeight / baseSize.height, baseSize.width / this.spriteCellWidth);
+            }
+
+            effect.setFloat4("textureMask", this.textureMask.r, this.textureMask.g, this.textureMask.b, this.textureMask.a);
+
+            if (this._scene.clipPlane) {
+                var clipPlane = this._scene.clipPlane;
+                var invView = viewMatrix.clone();
+                invView.invert();
+                effect.setMatrix("invView", invView);
+                effect.setFloat4("vClipPlane", clipPlane.normal.x, clipPlane.normal.y, clipPlane.normal.z, clipPlane.d);
+            }
+
+            // VBOs
+            engine.bindBuffers(this._vertexBuffers, this._indexBuffer, effect);
+
+            // Draw order
+            if (this.blendMode === ParticleSystem.BLENDMODE_ONEONE) {
+                engine.setAlphaMode(Engine.ALPHA_ONEONE);
+            } else {
+                engine.setAlphaMode(Engine.ALPHA_COMBINE);
+            }
+
+            if (this.forceDepthWrite) {
+                engine.setDepthWrite(true);
+            }
+
+            engine.drawElementsType(Material.TriangleFillMode, 0, this._particles.length * 6);
+            engine.setAlphaMode(Engine.ALPHA_DISABLE);
+
+            return this._particles.length;
+        }
+
+        /**
+         * Disposes the particle system and free the associated resources.
+         */
+        public dispose(): void {
+            if (this._vertexBuffer) {
+                this._vertexBuffer.dispose();
+                this._vertexBuffer = null;
+            }
+
+            if (this._indexBuffer) {
+                this._scene.getEngine()._releaseBuffer(this._indexBuffer);
+                this._indexBuffer = null;
+            }
+
+            if (this.particleTexture) {
+                this.particleTexture.dispose();
+                this.particleTexture = null;
+            }
+
+            // Remove from scene
+            var index = this._scene.particleSystems.indexOf(this);
+            if (index > -1) {
+                this._scene.particleSystems.splice(index, 1);
+            }
+
+            // Callback
+            this.onDisposeObservable.notifyObservers(this);
+            this.onDisposeObservable.clear();
+
+            if (this.subEmitters) {
+                this.subEmitters.forEach(emitter => {
+                    emitter.dispose();
+                });
+            }
+        }
+
+        /**
+         * Creates a Sphere Emitter for the particle system. (emits along the sphere radius)
+         * @param radius The radius of the sphere to emit from
+         * @returns the emitter
+         */
+        public createSphereEmitter(radius = 1): SphereParticleEmitter {
+            var particleEmitter = new SphereParticleEmitter(radius);
+            this.particleEmitterType = particleEmitter;
+            return particleEmitter;
+        }
+
+        /**
+         * Creates a Directed Sphere Emitter for the particle system. (emits between direction1 and direction2)
+         * @param radius The radius of the sphere to emit from
+         * @param direction1 Particles are emitted between the direction1 and direction2 from within the sphere
+         * @param direction2 Particles are emitted between the direction1 and direction2 from within the sphere
+         * @returns the emitter
+         */
+        public createDirectedSphereEmitter(radius = 1, direction1 = new Vector3(0, 1.0, 0), direction2 = new Vector3(0, 1.0, 0)): SphereDirectedParticleEmitter {
+            var particleEmitter = new SphereDirectedParticleEmitter(radius, direction1, direction2)
+            this.particleEmitterType = particleEmitter;
+            return particleEmitter;
+        }
+
+        /**
+         * Creates a Cone Emitter for the particle system. (emits from the cone to the particle position)
+         * @param radius The radius of the cone to emit from
+         * @param angle The base angle of the cone
+         * @returns the emitter
+         */
+        public createConeEmitter(radius = 1, angle = Math.PI / 4): ConeParticleEmitter {
+            var particleEmitter = new ConeParticleEmitter(radius, angle);
+            this.particleEmitterType = particleEmitter;
+            return particleEmitter;
+        }
+
+        // this method needs to be changed when breaking changes will be allowed to match the sphere and cone methods and properties direction1,2 and minEmitBox,maxEmitBox to be removed from the system.
+        /**
+         * Creates a Box Emitter for the particle system. (emits between direction1 and direction2 from withing the box defined by minEmitBox and maxEmitBox)
+         * @param direction1 Particles are emitted between the direction1 and direction2 from within the box
+         * @param direction2 Particles are emitted between the direction1 and direction2 from within the box
+         * @param minEmitBox Particles are emitted from the box between minEmitBox and maxEmitBox
+         * @param maxEmitBox  Particles are emitted from the box between minEmitBox and maxEmitBox
+         * @returns the emitter
+         */
+        public createBoxEmitter(direction1: Vector3, direction2: Vector3, minEmitBox: Vector3, maxEmitBox: Vector3): BoxParticleEmitter {
+            var particleEmitter = new BoxParticleEmitter(this);
+            this.direction1 = direction1;
+            this.direction2 = direction2;
+            this.minEmitBox = minEmitBox;
+            this.maxEmitBox = maxEmitBox;
+            this.particleEmitterType = particleEmitter;
+            return particleEmitter;
+        }
+
+        public static randomNumber(min: number, max: number): number {
+            if (min === max) {
+                return (min);
+            }
+
+            var random = Math.random();
+
+            return ((random * (max - min)) + min);
+        }
+
+        public cloneToSubSystem(name: string, newEmitter: Vector3, generation: number, root: ParticleSystem): SubParticleSystem {
+            var custom: Nullable<Effect> = null;
+            var program: any = null;
+            if (this.customShader != null) {
+                program = this.customShader;
+                var defines: string = (program.shaderOptions.defines.length > 0) ? program.shaderOptions.defines.join("\n") : "";
+                custom = this._scene.getEngine().createEffectForParticles(program.shaderPath.fragmentElement, program.shaderOptions.uniforms, program.shaderOptions.samplers, defines);
+            }
+            var result = new SubParticleSystem(name, this._capacity, this._scene, generation, root, custom);
+            result.customShader = program;
+            Tools.DeepCopy(this, result, ["customShader"]);
+            result.name = name + "Child" + root.count++;
+            result.id = result.name;
+            result.emitter = newEmitter;
+            result.particleEmitterType = this.particleEmitterType;
+            if (this.particleTexture) {
+                result.particleTexture = new Texture(this.particleTexture.url, this._scene);
+            }
+
+            return result;
+        }
+
+        private count = 0;
+
+        // Clone
+        /**
+         * Clones the particle system.
+         * @param name The name of the cloned object
+         * @param newEmitter The new emitter to use
+         * @returns the cloned particle system
+         */
+        public clone(name: string, newEmitter: any): ParticleSystem {
+            var custom: Nullable<Effect> = null;
+            var program: any = null;
+            if (this.customShader != null) {
+                program = this.customShader;
+                var defines: string = (program.shaderOptions.defines.length > 0) ? program.shaderOptions.defines.join("\n") : "";
+                custom = this._scene.getEngine().createEffectForParticles(program.shaderPath.fragmentElement, program.shaderOptions.uniforms, program.shaderOptions.samplers, defines);
+            }
+            var result = new ParticleSystem(name, this._capacity, this._scene, custom);
+            result.customShader = program;
+
+            Tools.DeepCopy(this, result, ["particles", "customShader"]);
+
+            if (newEmitter === undefined) {
+                newEmitter = this.emitter;
+            }
+
+            result.emitter = newEmitter;
+            if (this.particleTexture) {
+                result.particleTexture = new Texture(this.particleTexture.url, this._scene);
+            }
+
+            if (!this.preventAutoStart) {
+                result.start();
+            }
+
+            return result;
+        }
+
+        /**
+         * Serializes the particle system to a JSON object.
+         * @returns the JSON object
+         */
+        public serialize(): any {
+            var serializationObject: any = {};
+
+            serializationObject.name = this.name;
+            serializationObject.id = this.id;
+
+            // Emitter
+            if ((<AbstractMesh>this.emitter).position) {
+                var emitterMesh = (<AbstractMesh>this.emitter);
+                serializationObject.emitterId = emitterMesh.id;
+            } else {
+                var emitterPosition = (<Vector3>this.emitter);
+                serializationObject.emitter = emitterPosition.asArray();
+            }
+
+            serializationObject.capacity = this.getCapacity();
+
+            if (this.particleTexture) {
+                serializationObject.textureName = this.particleTexture.name;
+            }
+
+            // Animations
+            Animation.AppendSerializedAnimations(this, serializationObject);
+
+            // Particle system
+            serializationObject.minAngularSpeed = this.minAngularSpeed;
+            serializationObject.maxAngularSpeed = this.maxAngularSpeed;
+            serializationObject.minSize = this.minSize;
+            serializationObject.maxSize = this.maxSize;
+            serializationObject.minEmitPower = this.minEmitPower;
+            serializationObject.maxEmitPower = this.maxEmitPower;
+            serializationObject.minLifeTime = this.minLifeTime;
+            serializationObject.maxLifeTime = this.maxLifeTime;
+            serializationObject.emitRate = this.emitRate;
+            serializationObject.minEmitBox = this.minEmitBox.asArray();
+            serializationObject.maxEmitBox = this.maxEmitBox.asArray();
+            serializationObject.gravity = this.gravity.asArray();
+            serializationObject.direction1 = this.direction1.asArray();
+            serializationObject.direction2 = this.direction2.asArray();
+            serializationObject.color1 = this.color1.asArray();
+            serializationObject.color2 = this.color2.asArray();
+            serializationObject.colorDead = this.colorDead.asArray();
+            serializationObject.updateSpeed = this.updateSpeed;
+            serializationObject.targetStopDuration = this.targetStopDuration;
+            serializationObject.textureMask = this.textureMask.asArray();
+            serializationObject.blendMode = this.blendMode;
+            serializationObject.customShader = this.customShader;
+            serializationObject.preventAutoStart = this.preventAutoStart;
+
+            serializationObject.startSpriteCellID = this.startSpriteCellID;
+            serializationObject.endSpriteCellID = this.endSpriteCellID;
+            serializationObject.spriteCellLoop = this.spriteCellLoop;
+            serializationObject.spriteCellChangeSpeed = this.spriteCellChangeSpeed;
+            serializationObject.spriteCellWidth = this.spriteCellWidth;
+            serializationObject.spriteCellHeight = this.spriteCellHeight;
+
+            serializationObject.isAnimationSheetEnabled = this._isAnimationSheetEnabled;
+
+            return serializationObject;
+        }
+
+        /**
+         * Parses a JSON object to create a particle system.
+         * @param parsedParticleSystem The JSON object to parse
+         * @param scene The scene to create the particle system in
+         * @param rootUrl The root url to use to load external dependencies like texture
+         * @returns the Parsed particle system
+         */
+        public static Parse(parsedParticleSystem: any, scene: Scene, rootUrl: string): ParticleSystem {
+            var name = parsedParticleSystem.name;
+            var custom: Nullable<Effect> = null;
+            var program: any = null;
+            if (parsedParticleSystem.customShader) {
+                program = parsedParticleSystem.customShader;
+                var defines: string = (program.shaderOptions.defines.length > 0) ? program.shaderOptions.defines.join("\n") : "";
+                custom = scene.getEngine().createEffectForParticles(program.shaderPath.fragmentElement, program.shaderOptions.uniforms, program.shaderOptions.samplers, defines);
+            }
+            var particleSystem = new ParticleSystem(name, parsedParticleSystem.capacity, scene, custom, parsedParticleSystem.isAnimationSheetEnabled);
+            particleSystem.customShader = program;
+
+            if (parsedParticleSystem.id) {
+                particleSystem.id = parsedParticleSystem.id;
+            }
+
+            // Auto start
+            if (parsedParticleSystem.preventAutoStart) {
+                particleSystem.preventAutoStart = parsedParticleSystem.preventAutoStart;
+            }
+
+            // Texture
+            if (parsedParticleSystem.textureName) {
+                particleSystem.particleTexture = new Texture(rootUrl + parsedParticleSystem.textureName, scene);
+                particleSystem.particleTexture.name = parsedParticleSystem.textureName;
+            }
+
+            // Emitter
+            if (parsedParticleSystem.emitterId) {
+                particleSystem.emitter = scene.getLastMeshByID(parsedParticleSystem.emitterId);
+            } else {
+                particleSystem.emitter = Vector3.FromArray(parsedParticleSystem.emitter);
+            }
+
+            // Animations
+            if (parsedParticleSystem.animations) {
+                for (var animationIndex = 0; animationIndex < parsedParticleSystem.animations.length; animationIndex++) {
+                    var parsedAnimation = parsedParticleSystem.animations[animationIndex];
+                    particleSystem.animations.push(Animation.Parse(parsedAnimation));
+                }
+            }
+
+            if (parsedParticleSystem.autoAnimate) {
+                scene.beginAnimation(particleSystem, parsedParticleSystem.autoAnimateFrom, parsedParticleSystem.autoAnimateTo, parsedParticleSystem.autoAnimateLoop, parsedParticleSystem.autoAnimateSpeed || 1.0);
+            }
+
+            // Particle system
+            particleSystem.minAngularSpeed = parsedParticleSystem.minAngularSpeed;
+            particleSystem.maxAngularSpeed = parsedParticleSystem.maxAngularSpeed;
+            particleSystem.minSize = parsedParticleSystem.minSize;
+            particleSystem.maxSize = parsedParticleSystem.maxSize;
+            particleSystem.minLifeTime = parsedParticleSystem.minLifeTime;
+            particleSystem.maxLifeTime = parsedParticleSystem.maxLifeTime;
+            particleSystem.minEmitPower = parsedParticleSystem.minEmitPower;
+            particleSystem.maxEmitPower = parsedParticleSystem.maxEmitPower;
+            particleSystem.emitRate = parsedParticleSystem.emitRate;
+            particleSystem.minEmitBox = Vector3.FromArray(parsedParticleSystem.minEmitBox);
+            particleSystem.maxEmitBox = Vector3.FromArray(parsedParticleSystem.maxEmitBox);
+            particleSystem.gravity = Vector3.FromArray(parsedParticleSystem.gravity);
+            particleSystem.direction1 = Vector3.FromArray(parsedParticleSystem.direction1);
+            particleSystem.direction2 = Vector3.FromArray(parsedParticleSystem.direction2);
+            particleSystem.color1 = Color4.FromArray(parsedParticleSystem.color1);
+            particleSystem.color2 = Color4.FromArray(parsedParticleSystem.color2);
+            particleSystem.colorDead = Color4.FromArray(parsedParticleSystem.colorDead);
+            particleSystem.updateSpeed = parsedParticleSystem.updateSpeed;
+            particleSystem.targetStopDuration = parsedParticleSystem.targetStopDuration;
+            particleSystem.textureMask = Color4.FromArray(parsedParticleSystem.textureMask);
+            particleSystem.blendMode = parsedParticleSystem.blendMode;
+
+            particleSystem.startSpriteCellID = parsedParticleSystem.startSpriteCellID;
+            particleSystem.endSpriteCellID = parsedParticleSystem.endSpriteCellID;
+            particleSystem.spriteCellLoop = parsedParticleSystem.spriteCellLoop;
+            particleSystem.spriteCellChangeSpeed = parsedParticleSystem.spriteCellChangeSpeed;
+            particleSystem.spriteCellWidth = parsedParticleSystem.spriteCellWidth;
+            particleSystem.spriteCellHeight = parsedParticleSystem.spriteCellHeight;
+
+            if (!particleSystem.preventAutoStart) {
+                particleSystem.start();
+            }
+
+            return particleSystem;
+        }
+    }
 }