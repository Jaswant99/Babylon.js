<<<<<<< HEAD

import { Control } from ".";
=======
import { Control } from "./control";
>>>>>>> e7961478

/** Class used to render a grid  */
export class DisplayGrid extends Control {
    private _cellWidth = 20;
    private _cellHeight = 20;

    private _minorLineTickness = 1;
    private _minorLineColor = "DarkGray";

    private _majorLineTickness = 2;
    private _majorLineColor = "White";

    private _majorLineFrequency = 5;

    private _background = "Black";

    private _displayMajorLines = true;
    private _displayMinorLines = true;

    /** Gets or sets a boolean indicating if minor lines must be rendered (true by default)) */
    public get displayMinorLines(): boolean {
        return this._displayMinorLines;
    }

    public set displayMinorLines(value: boolean) {
        if (this._displayMinorLines === value) {
            return;
        }

        this._displayMinorLines = value;
        this._markAsDirty();
    }

    /** Gets or sets a boolean indicating if major lines must be rendered (true by default)) */
    public get displayMajorLines(): boolean {
        return this._displayMajorLines;
    }

    public set displayMajorLines(value: boolean) {
        if (this._displayMajorLines === value) {
            return;
        }

        this._displayMajorLines = value;
        this._markAsDirty();
    }

    /** Gets or sets background color (Black by default) */
    public get background(): string {
        return this._background;
    }

    public set background(value: string) {
        if (this._background === value) {
            return;
        }

        this._background = value;
        this._markAsDirty();
    }

    /** Gets or sets the width of each cell (20 by default) */
    public get cellWidth(): number {
        return this._cellWidth;
    }

    public set cellWidth(value: number) {
        this._cellWidth = value;

        this._markAsDirty();
    }

    /** Gets or sets the height of each cell (20 by default) */
    public get cellHeight(): number {
        return this._cellHeight;
    }

    public set cellHeight(value: number) {
        this._cellHeight = value;

        this._markAsDirty();
    }

    /** Gets or sets the tickness of minor lines (1 by default) */
    public get minorLineTickness(): number {
        return this._minorLineTickness;
    }

    public set minorLineTickness(value: number) {
        this._minorLineTickness = value;

        this._markAsDirty();
    }

    /** Gets or sets the color of minor lines (DarkGray by default) */
    public get minorLineColor(): string {
        return this._minorLineColor;
    }

    public set minorLineColor(value: string) {
        this._minorLineColor = value;

        this._markAsDirty();
    }

    /** Gets or sets the tickness of major lines (2 by default) */
    public get majorLineTickness(): number {
        return this._majorLineTickness;
    }

    public set majorLineTickness(value: number) {
        this._majorLineTickness = value;

        this._markAsDirty();
    }

    /** Gets or sets the color of major lines (White by default) */
    public get majorLineColor(): string {
        return this._majorLineColor;
    }

    public set majorLineColor(value: string) {
        this._majorLineColor = value;

        this._markAsDirty();
    }

    /** Gets or sets the frequency of major lines (default is 1 every 5 minor lines)*/
    public get majorLineFrequency(): number {
        return this._majorLineFrequency;
    }

    public set majorLineFrequency(value: number) {
        this._majorLineFrequency = value;

        this._markAsDirty();
    }

    /**
     * Creates a new GridDisplayRectangle
     * @param name defines the control name
     */
    constructor(public name?: string) {
        super(name);
    }

    public _draw(context: CanvasRenderingContext2D): void {
        context.save();

        this._applyStates(context);

        if (this._isEnabled) {

            if (this._background) {
                context.fillStyle = this._background;
                context.fillRect(this._currentMeasure.left, this._currentMeasure.top, this._currentMeasure.width, this._currentMeasure.height);
            }

            let cellCountX = this._currentMeasure.width / this._cellWidth;
            let cellCountY = this._currentMeasure.height / this._cellHeight;

            // Minor lines
            const left = this._currentMeasure.left + this._currentMeasure.width / 2;
            const top = this._currentMeasure.top + this._currentMeasure.height / 2;

            if (this._displayMinorLines) {
                context.strokeStyle = this._minorLineColor;
                context.lineWidth = this._minorLineTickness;

                for (var x = -cellCountX / 2; x < cellCountX / 2; x++) {
                    const cellX = left + x * this.cellWidth;

                    context.beginPath();
                    context.moveTo(cellX, this._currentMeasure.top);
                    context.lineTo(cellX, this._currentMeasure.top + this._currentMeasure.height);

                    context.stroke();
                }

                for (var y = -cellCountY / 2; y < cellCountY / 2; y++) {
                    const cellY = top + y * this.cellHeight;

                    context.beginPath();
                    context.moveTo(this._currentMeasure.left, cellY);
                    context.lineTo(this._currentMeasure.left + this._currentMeasure.width, cellY);
                    context.stroke();
                }
            }

            // Major lines
            if (this._displayMajorLines) {
                context.strokeStyle = this._majorLineColor;
                context.lineWidth = this._majorLineTickness;

                for (var x = -cellCountX / 2 + this._majorLineFrequency; x < cellCountX / 2; x += this._majorLineFrequency) {
                    let cellX = left + x * this.cellWidth;

                    context.beginPath();
                    context.moveTo(cellX, this._currentMeasure.top);
                    context.lineTo(cellX, this._currentMeasure.top + this._currentMeasure.height);
                    context.stroke();
                }

                for (var y = -cellCountY / 2 + this._majorLineFrequency; y < cellCountY / 2; y += this._majorLineFrequency) {
                    let cellY = top + y * this.cellHeight;
                    context.moveTo(this._currentMeasure.left, cellY);
                    context.lineTo(this._currentMeasure.left + this._currentMeasure.width, cellY);
                    context.closePath();
                    context.stroke();
                }
            }
        }

        context.restore();
    }

    protected _getTypeName(): string {
        return "DisplayGrid";
    }
}<|MERGE_RESOLUTION|>--- conflicted
+++ resolved
@@ -1,226 +1,221 @@
-<<<<<<< HEAD
-
-import { Control } from ".";
-=======
-import { Control } from "./control";
->>>>>>> e7961478
-
-/** Class used to render a grid  */
-export class DisplayGrid extends Control {
-    private _cellWidth = 20;
-    private _cellHeight = 20;
-
-    private _minorLineTickness = 1;
-    private _minorLineColor = "DarkGray";
-
-    private _majorLineTickness = 2;
-    private _majorLineColor = "White";
-
-    private _majorLineFrequency = 5;
-
-    private _background = "Black";
-
-    private _displayMajorLines = true;
-    private _displayMinorLines = true;
-
-    /** Gets or sets a boolean indicating if minor lines must be rendered (true by default)) */
-    public get displayMinorLines(): boolean {
-        return this._displayMinorLines;
-    }
-
-    public set displayMinorLines(value: boolean) {
-        if (this._displayMinorLines === value) {
-            return;
-        }
-
-        this._displayMinorLines = value;
-        this._markAsDirty();
-    }
-
-    /** Gets or sets a boolean indicating if major lines must be rendered (true by default)) */
-    public get displayMajorLines(): boolean {
-        return this._displayMajorLines;
-    }
-
-    public set displayMajorLines(value: boolean) {
-        if (this._displayMajorLines === value) {
-            return;
-        }
-
-        this._displayMajorLines = value;
-        this._markAsDirty();
-    }
-
-    /** Gets or sets background color (Black by default) */
-    public get background(): string {
-        return this._background;
-    }
-
-    public set background(value: string) {
-        if (this._background === value) {
-            return;
-        }
-
-        this._background = value;
-        this._markAsDirty();
-    }
-
-    /** Gets or sets the width of each cell (20 by default) */
-    public get cellWidth(): number {
-        return this._cellWidth;
-    }
-
-    public set cellWidth(value: number) {
-        this._cellWidth = value;
-
-        this._markAsDirty();
-    }
-
-    /** Gets or sets the height of each cell (20 by default) */
-    public get cellHeight(): number {
-        return this._cellHeight;
-    }
-
-    public set cellHeight(value: number) {
-        this._cellHeight = value;
-
-        this._markAsDirty();
-    }
-
-    /** Gets or sets the tickness of minor lines (1 by default) */
-    public get minorLineTickness(): number {
-        return this._minorLineTickness;
-    }
-
-    public set minorLineTickness(value: number) {
-        this._minorLineTickness = value;
-
-        this._markAsDirty();
-    }
-
-    /** Gets or sets the color of minor lines (DarkGray by default) */
-    public get minorLineColor(): string {
-        return this._minorLineColor;
-    }
-
-    public set minorLineColor(value: string) {
-        this._minorLineColor = value;
-
-        this._markAsDirty();
-    }
-
-    /** Gets or sets the tickness of major lines (2 by default) */
-    public get majorLineTickness(): number {
-        return this._majorLineTickness;
-    }
-
-    public set majorLineTickness(value: number) {
-        this._majorLineTickness = value;
-
-        this._markAsDirty();
-    }
-
-    /** Gets or sets the color of major lines (White by default) */
-    public get majorLineColor(): string {
-        return this._majorLineColor;
-    }
-
-    public set majorLineColor(value: string) {
-        this._majorLineColor = value;
-
-        this._markAsDirty();
-    }
-
-    /** Gets or sets the frequency of major lines (default is 1 every 5 minor lines)*/
-    public get majorLineFrequency(): number {
-        return this._majorLineFrequency;
-    }
-
-    public set majorLineFrequency(value: number) {
-        this._majorLineFrequency = value;
-
-        this._markAsDirty();
-    }
-
-    /**
-     * Creates a new GridDisplayRectangle
-     * @param name defines the control name
-     */
-    constructor(public name?: string) {
-        super(name);
-    }
-
-    public _draw(context: CanvasRenderingContext2D): void {
-        context.save();
-
-        this._applyStates(context);
-
-        if (this._isEnabled) {
-
-            if (this._background) {
-                context.fillStyle = this._background;
-                context.fillRect(this._currentMeasure.left, this._currentMeasure.top, this._currentMeasure.width, this._currentMeasure.height);
-            }
-
-            let cellCountX = this._currentMeasure.width / this._cellWidth;
-            let cellCountY = this._currentMeasure.height / this._cellHeight;
-
-            // Minor lines
-            const left = this._currentMeasure.left + this._currentMeasure.width / 2;
-            const top = this._currentMeasure.top + this._currentMeasure.height / 2;
-
-            if (this._displayMinorLines) {
-                context.strokeStyle = this._minorLineColor;
-                context.lineWidth = this._minorLineTickness;
-
-                for (var x = -cellCountX / 2; x < cellCountX / 2; x++) {
-                    const cellX = left + x * this.cellWidth;
-
-                    context.beginPath();
-                    context.moveTo(cellX, this._currentMeasure.top);
-                    context.lineTo(cellX, this._currentMeasure.top + this._currentMeasure.height);
-
-                    context.stroke();
-                }
-
-                for (var y = -cellCountY / 2; y < cellCountY / 2; y++) {
-                    const cellY = top + y * this.cellHeight;
-
-                    context.beginPath();
-                    context.moveTo(this._currentMeasure.left, cellY);
-                    context.lineTo(this._currentMeasure.left + this._currentMeasure.width, cellY);
-                    context.stroke();
-                }
-            }
-
-            // Major lines
-            if (this._displayMajorLines) {
-                context.strokeStyle = this._majorLineColor;
-                context.lineWidth = this._majorLineTickness;
-
-                for (var x = -cellCountX / 2 + this._majorLineFrequency; x < cellCountX / 2; x += this._majorLineFrequency) {
-                    let cellX = left + x * this.cellWidth;
-
-                    context.beginPath();
-                    context.moveTo(cellX, this._currentMeasure.top);
-                    context.lineTo(cellX, this._currentMeasure.top + this._currentMeasure.height);
-                    context.stroke();
-                }
-
-                for (var y = -cellCountY / 2 + this._majorLineFrequency; y < cellCountY / 2; y += this._majorLineFrequency) {
-                    let cellY = top + y * this.cellHeight;
-                    context.moveTo(this._currentMeasure.left, cellY);
-                    context.lineTo(this._currentMeasure.left + this._currentMeasure.width, cellY);
-                    context.closePath();
-                    context.stroke();
-                }
-            }
-        }
-
-        context.restore();
-    }
-
-    protected _getTypeName(): string {
-        return "DisplayGrid";
-    }
+import { Control } from "./control";
+
+/** Class used to render a grid  */
+export class DisplayGrid extends Control {
+    private _cellWidth = 20;
+    private _cellHeight = 20;
+
+    private _minorLineTickness = 1;
+    private _minorLineColor = "DarkGray";
+
+    private _majorLineTickness = 2;
+    private _majorLineColor = "White";
+
+    private _majorLineFrequency = 5;
+
+    private _background = "Black";
+
+    private _displayMajorLines = true;
+    private _displayMinorLines = true;
+
+    /** Gets or sets a boolean indicating if minor lines must be rendered (true by default)) */
+    public get displayMinorLines(): boolean {
+        return this._displayMinorLines;
+    }
+
+    public set displayMinorLines(value: boolean) {
+        if (this._displayMinorLines === value) {
+            return;
+        }
+
+        this._displayMinorLines = value;
+        this._markAsDirty();
+    }
+
+    /** Gets or sets a boolean indicating if major lines must be rendered (true by default)) */
+    public get displayMajorLines(): boolean {
+        return this._displayMajorLines;
+    }
+
+    public set displayMajorLines(value: boolean) {
+        if (this._displayMajorLines === value) {
+            return;
+        }
+
+        this._displayMajorLines = value;
+        this._markAsDirty();
+    }
+
+    /** Gets or sets background color (Black by default) */
+    public get background(): string {
+        return this._background;
+    }
+
+    public set background(value: string) {
+        if (this._background === value) {
+            return;
+        }
+
+        this._background = value;
+        this._markAsDirty();
+    }
+
+    /** Gets or sets the width of each cell (20 by default) */
+    public get cellWidth(): number {
+        return this._cellWidth;
+    }
+
+    public set cellWidth(value: number) {
+        this._cellWidth = value;
+
+        this._markAsDirty();
+    }
+
+    /** Gets or sets the height of each cell (20 by default) */
+    public get cellHeight(): number {
+        return this._cellHeight;
+    }
+
+    public set cellHeight(value: number) {
+        this._cellHeight = value;
+
+        this._markAsDirty();
+    }
+
+    /** Gets or sets the tickness of minor lines (1 by default) */
+    public get minorLineTickness(): number {
+        return this._minorLineTickness;
+    }
+
+    public set minorLineTickness(value: number) {
+        this._minorLineTickness = value;
+
+        this._markAsDirty();
+    }
+
+    /** Gets or sets the color of minor lines (DarkGray by default) */
+    public get minorLineColor(): string {
+        return this._minorLineColor;
+    }
+
+    public set minorLineColor(value: string) {
+        this._minorLineColor = value;
+
+        this._markAsDirty();
+    }
+
+    /** Gets or sets the tickness of major lines (2 by default) */
+    public get majorLineTickness(): number {
+        return this._majorLineTickness;
+    }
+
+    public set majorLineTickness(value: number) {
+        this._majorLineTickness = value;
+
+        this._markAsDirty();
+    }
+
+    /** Gets or sets the color of major lines (White by default) */
+    public get majorLineColor(): string {
+        return this._majorLineColor;
+    }
+
+    public set majorLineColor(value: string) {
+        this._majorLineColor = value;
+
+        this._markAsDirty();
+    }
+
+    /** Gets or sets the frequency of major lines (default is 1 every 5 minor lines)*/
+    public get majorLineFrequency(): number {
+        return this._majorLineFrequency;
+    }
+
+    public set majorLineFrequency(value: number) {
+        this._majorLineFrequency = value;
+
+        this._markAsDirty();
+    }
+
+    /**
+     * Creates a new GridDisplayRectangle
+     * @param name defines the control name
+     */
+    constructor(public name?: string) {
+        super(name);
+    }
+
+    public _draw(context: CanvasRenderingContext2D): void {
+        context.save();
+
+        this._applyStates(context);
+
+        if (this._isEnabled) {
+
+            if (this._background) {
+                context.fillStyle = this._background;
+                context.fillRect(this._currentMeasure.left, this._currentMeasure.top, this._currentMeasure.width, this._currentMeasure.height);
+            }
+
+            let cellCountX = this._currentMeasure.width / this._cellWidth;
+            let cellCountY = this._currentMeasure.height / this._cellHeight;
+
+            // Minor lines
+            const left = this._currentMeasure.left + this._currentMeasure.width / 2;
+            const top = this._currentMeasure.top + this._currentMeasure.height / 2;
+
+            if (this._displayMinorLines) {
+                context.strokeStyle = this._minorLineColor;
+                context.lineWidth = this._minorLineTickness;
+
+                for (var x = -cellCountX / 2; x < cellCountX / 2; x++) {
+                    const cellX = left + x * this.cellWidth;
+
+                    context.beginPath();
+                    context.moveTo(cellX, this._currentMeasure.top);
+                    context.lineTo(cellX, this._currentMeasure.top + this._currentMeasure.height);
+
+                    context.stroke();
+                }
+
+                for (var y = -cellCountY / 2; y < cellCountY / 2; y++) {
+                    const cellY = top + y * this.cellHeight;
+
+                    context.beginPath();
+                    context.moveTo(this._currentMeasure.left, cellY);
+                    context.lineTo(this._currentMeasure.left + this._currentMeasure.width, cellY);
+                    context.stroke();
+                }
+            }
+
+            // Major lines
+            if (this._displayMajorLines) {
+                context.strokeStyle = this._majorLineColor;
+                context.lineWidth = this._majorLineTickness;
+
+                for (var x = -cellCountX / 2 + this._majorLineFrequency; x < cellCountX / 2; x += this._majorLineFrequency) {
+                    let cellX = left + x * this.cellWidth;
+
+                    context.beginPath();
+                    context.moveTo(cellX, this._currentMeasure.top);
+                    context.lineTo(cellX, this._currentMeasure.top + this._currentMeasure.height);
+                    context.stroke();
+                }
+
+                for (var y = -cellCountY / 2 + this._majorLineFrequency; y < cellCountY / 2; y += this._majorLineFrequency) {
+                    let cellY = top + y * this.cellHeight;
+                    context.moveTo(this._currentMeasure.left, cellY);
+                    context.lineTo(this._currentMeasure.left + this._currentMeasure.width, cellY);
+                    context.closePath();
+                    context.stroke();
+                }
+            }
+        }
+
+        context.restore();
+    }
+
+    protected _getTypeName(): string {
+        return "DisplayGrid";
+    }
 }