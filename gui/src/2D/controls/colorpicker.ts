<<<<<<< HEAD
import { Control } from "./control";
import { Color3, Observable, Vector2 } from "babylonjs";

/** Class used to create color pickers */
export class ColorPicker extends Control {
    private _colorWheelCanvas: HTMLCanvasElement;

    private _value: Color3 = Color3.Red();
    private _tmpColor = new Color3();

    private _pointerStartedOnSquare = false;
    private _pointerStartedOnWheel = false;

    private _squareLeft = 0;
    private _squareTop = 0;
    private _squareSize = 0;

    private _h = 360;
    private _s = 1;
    private _v = 1;

    /**
     * Observable raised when the value changes
     */
    public onValueChangedObservable = new Observable<Color3>();

    /** Gets or sets the color of the color picker */
    public get value(): Color3 {
        return this._value;
    }

    public set value(value: Color3) {
        if (this._value.equals(value)) {
            return;
        }

        this._value.copyFrom(value);

        this._RGBtoHSV(this._value, this._tmpColor);

        this._h = this._tmpColor.r;
        this._s = Math.max(this._tmpColor.g, 0.00001);
        this._v = Math.max(this._tmpColor.b, 0.00001);

        this._markAsDirty();

        this.onValueChangedObservable.notifyObservers(this._value);
    }

    /** Gets or sets control width */
    public set width(value: string | number) {
        if (this._width.toString(this._host) === value) {
            return;
        }

        if (this._width.fromString(value)) {
            this._height.fromString(value);
            this._markAsDirty();
        }
    }

    /** Gets or sets control height */
    public set height(value: string | number) {
        if (this._height.toString(this._host) === value) {
            return;
        }

        if (this._height.fromString(value)) {
            this._width.fromString(value);
            this._markAsDirty();
        }
    }

    /** Gets or sets control size */
    public get size(): string | number {
        return this.width;
    }

    public set size(value: string | number) {
        this.width = value;
    }

    /**
     * Creates a new ColorPicker
     * @param name defines the control name
     */
    constructor(public name?: string) {
        super(name);
        this.value = new Color3(.88, .1, .1);
        this.size = "200px";
        this.isPointerBlocker = true;
    }

    protected _getTypeName(): string {
        return "ColorPicker";
    }

    private _updateSquareProps(): void {
        var radius = Math.min(this._currentMeasure.width, this._currentMeasure.height) * .5;
        var wheelThickness = radius * .2;
        var innerDiameter = (radius - wheelThickness) * 2;
        var squareSize = innerDiameter / (Math.sqrt(2));
        var offset = radius - squareSize * .5;

        this._squareLeft = this._currentMeasure.left + offset;
        this._squareTop = this._currentMeasure.top + offset;
        this._squareSize = squareSize;
    }

    private _drawGradientSquare(hueValue: number, left: number, top: number, width: number, height: number, context: CanvasRenderingContext2D) {
        var lgh = context.createLinearGradient(left, top, width + left, top);
        lgh.addColorStop(0, '#fff');
        lgh.addColorStop(1, 'hsl(' + hueValue + ', 100%, 50%)');

        context.fillStyle = lgh;
        context.fillRect(left, top, width, height);

        var lgv = context.createLinearGradient(left, top, left, height + top);
        lgv.addColorStop(0, 'rgba(0,0,0,0)');
        lgv.addColorStop(1, '#000');

        context.fillStyle = lgv;
        context.fillRect(left, top, width, height);
    }

    private _drawCircle(centerX: number, centerY: number, radius: number, context: CanvasRenderingContext2D) {
        context.beginPath();
        context.arc(centerX, centerY, radius + 1, 0, 2 * Math.PI, false);
        context.lineWidth = 3;
        context.strokeStyle = '#333333';
        context.stroke();
        context.beginPath();
        context.arc(centerX, centerY, radius, 0, 2 * Math.PI, false);
        context.lineWidth = 3;
        context.strokeStyle = '#ffffff';
        context.stroke();
    }

    private _createColorWheelCanvas(radius: number, thickness: number): HTMLCanvasElement {
        var canvas = document.createElement("canvas");
        canvas.width = radius * 2;
        canvas.height = radius * 2;
        var context = <CanvasRenderingContext2D>canvas.getContext("2d");
        var image = context.getImageData(0, 0, radius * 2, radius * 2);
        var data = image.data;

        var color = this._tmpColor;
        var maxDistSq = radius * radius;
        var innerRadius = radius - thickness;
        var minDistSq = innerRadius * innerRadius;

        for (var x = -radius; x < radius; x++) {
            for (var y = -radius; y < radius; y++) {

                var distSq = x * x + y * y;

                if (distSq > maxDistSq || distSq < minDistSq) {
                    continue;
                }

                var dist = Math.sqrt(distSq);
                var ang = Math.atan2(y, x);

                this._HSVtoRGB(ang * 180 / Math.PI + 180, dist / radius, 1, color);

                var index = ((x + radius) + ((y + radius) * 2 * radius)) * 4;

                data[index] = color.r * 255;
                data[index + 1] = color.g * 255;
                data[index + 2] = color.b * 255;
                var alphaRatio = (dist - innerRadius) / (radius - innerRadius);

                //apply less alpha to bigger color pickers
                var alphaAmount = .2;
                var maxAlpha = .2;
                var minAlpha = .04;
                var lowerRadius = 50;
                var upperRadius = 150;

                if (radius < lowerRadius) {
                    alphaAmount = maxAlpha;
                } else if (radius > upperRadius) {
                    alphaAmount = minAlpha;
                } else {
                    alphaAmount = (minAlpha - maxAlpha) * (radius - lowerRadius) / (upperRadius - lowerRadius) + maxAlpha;
                }

                var alphaRatio = (dist - innerRadius) / (radius - innerRadius);

                if (alphaRatio < alphaAmount) {
                    data[index + 3] = 255 * (alphaRatio / alphaAmount);
                } else if (alphaRatio > 1 - alphaAmount) {
                    data[index + 3] = 255 * (1.0 - ((alphaRatio - (1 - alphaAmount)) / alphaAmount));
                } else {
                    data[index + 3] = 255;
                }

            }
        }

        context.putImageData(image, 0, 0);

        return canvas;
    }

    private _RGBtoHSV(color: Color3, result: Color3) {
        var r = color.r;
        var g = color.g;
        var b = color.b;

        var max = Math.max(r, g, b);
        var min = Math.min(r, g, b);
        var h = 0;
        var s = 0;
        var v = max;

        var dm = max - min;

        if (max !== 0) {
            s = dm / max;
        }

        if (max != min) {
            if (max == r) {
                h = (g - b) / dm;
                if (g < b) {
                    h += 6;
                }
            } else if (max == g) {
                h = (b - r) / dm + 2;
            } else if (max == b) {
                h = (r - g) / dm + 4;
            }
            h *= 60;
        }

        result.r = h;
        result.g = s;
        result.b = v;
    }

    private _HSVtoRGB(hue: number, saturation: number, value: number, result: Color3) {
        var chroma = value * saturation;
        var h = hue / 60;
        var x = chroma * (1 - Math.abs((h % 2) - 1));
        var r = 0;
        var g = 0;
        var b = 0;

        if (h >= 0 && h <= 1) {
            r = chroma;
            g = x;
        } else if (h >= 1 && h <= 2) {
            r = x;
            g = chroma;
        } else if (h >= 2 && h <= 3) {
            g = chroma;
            b = x;
        } else if (h >= 3 && h <= 4) {
            g = x;
            b = chroma;
        } else if (h >= 4 && h <= 5) {
            r = x;
            b = chroma;
        } else if (h >= 5 && h <= 6) {
            r = chroma;
            b = x;
        }

        var m = value - chroma;
        result.set((r + m), (g + m), (b + m));
    }

    /** @hidden */
    public _draw(context: CanvasRenderingContext2D): void {
        context.save();

        this._applyStates(context);

        var radius = Math.min(this._currentMeasure.width, this._currentMeasure.height) * .5;
        var wheelThickness = radius * .2;
        var left = this._currentMeasure.left;
        var top = this._currentMeasure.top;

        if (!this._colorWheelCanvas || this._colorWheelCanvas.width != radius * 2) {
            this._colorWheelCanvas = this._createColorWheelCanvas(radius, wheelThickness);
        }

        this._updateSquareProps();

        if (this.shadowBlur || this.shadowOffsetX || this.shadowOffsetY) {
            context.shadowColor = this.shadowColor;
            context.shadowBlur = this.shadowBlur;
            context.shadowOffsetX = this.shadowOffsetX;
            context.shadowOffsetY = this.shadowOffsetY;

            context.fillRect(this._squareLeft, this._squareTop, this._squareSize, this._squareSize);
        }

        context.drawImage(this._colorWheelCanvas, left, top);

        if (this.shadowBlur || this.shadowOffsetX || this.shadowOffsetY) {
            context.shadowBlur = 0;
            context.shadowOffsetX = 0;
            context.shadowOffsetY = 0;
        }

        this._drawGradientSquare(this._h,
            this._squareLeft,
            this._squareTop,
            this._squareSize,
            this._squareSize,
            context);

        var cx = this._squareLeft + this._squareSize * this._s;
        var cy = this._squareTop + this._squareSize * (1 - this._v);

        this._drawCircle(cx, cy, radius * .04, context);

        var dist = radius - wheelThickness * .5;
        cx = left + radius + Math.cos((this._h - 180) * Math.PI / 180) * dist;
        cy = top + radius + Math.sin((this._h - 180) * Math.PI / 180) * dist;
        this._drawCircle(cx, cy, wheelThickness * .35, context);

        context.restore();
    }

    // Events
    private _pointerIsDown = false;

    private _updateValueFromPointer(x: number, y: number): void {
        if (this._pointerStartedOnWheel) {
            var radius = Math.min(this._currentMeasure.width, this._currentMeasure.height) * .5;
            var centerX = radius + this._currentMeasure.left;
            var centerY = radius + this._currentMeasure.top;
            this._h = Math.atan2(y - centerY, x - centerX) * 180 / Math.PI + 180;
        }
        else if (this._pointerStartedOnSquare) {
            this._updateSquareProps();
            this._s = (x - this._squareLeft) / this._squareSize;
            this._v = 1 - (y - this._squareTop) / this._squareSize;
            this._s = Math.min(this._s, 1);
            this._s = Math.max(this._s, 0.00001);
            this._v = Math.min(this._v, 1);
            this._v = Math.max(this._v, 0.00001);
        }

        this._HSVtoRGB(this._h, this._s, this._v, this._tmpColor);

        this.value = this._tmpColor;
    }

    private _isPointOnSquare(x: number, y: number): boolean {
        this._updateSquareProps();

        var left = this._squareLeft;
        var top = this._squareTop;
        var size = this._squareSize;

        if (x >= left && x <= left + size &&
            y >= top && y <= top + size) {
            return true;
        }

        return false;
    }

    private _isPointOnWheel(x: number, y: number): boolean {
        var radius = Math.min(this._currentMeasure.width, this._currentMeasure.height) * .5;
        var centerX = radius + this._currentMeasure.left;
        var centerY = radius + this._currentMeasure.top;
        var wheelThickness = radius * .2;
        var innerRadius = radius - wheelThickness;
        var radiusSq = radius * radius;
        var innerRadiusSq = innerRadius * innerRadius;

        var dx = x - centerX;
        var dy = y - centerY;

        var distSq = dx * dx + dy * dy;

        if (distSq <= radiusSq && distSq >= innerRadiusSq) {
            return true;
        }

        return false;
    }

    public _onPointerDown(target: Control, coordinates: Vector2, pointerId: number, buttonIndex: number): boolean {
        if (!super._onPointerDown(target, coordinates, pointerId, buttonIndex)) {
            return false;
        }

        this._pointerIsDown = true;

        this._pointerStartedOnSquare = false;
        this._pointerStartedOnWheel = false;

        // Invert transform
        this._invertTransformMatrix.transformCoordinates(coordinates.x, coordinates.y, this._transformedPosition);

        let x = this._transformedPosition.x;
        let y = this._transformedPosition.y;

        if (this._isPointOnSquare(x, y)) {
            this._pointerStartedOnSquare = true;
        } else if (this._isPointOnWheel(x, y)) {
            this._pointerStartedOnWheel = true;
        }

        this._updateValueFromPointer(x, y);
        this._host._capturingControl[pointerId] = this;

        return true;
    }

    public _onPointerMove(target: Control, coordinates: Vector2): void {
        // Invert transform
        this._invertTransformMatrix.transformCoordinates(coordinates.x, coordinates.y, this._transformedPosition);

        let x = this._transformedPosition.x;
        let y = this._transformedPosition.y;

        if (this._pointerIsDown) {
            this._updateValueFromPointer(x, y);
        }

        super._onPointerMove(target, coordinates);
    }

    public _onPointerUp(target: Control, coordinates: Vector2, pointerId: number, buttonIndex: number, notifyClick: boolean): void {
        this._pointerIsDown = false;

        delete this._host._capturingControl[pointerId];
        super._onPointerUp(target, coordinates, pointerId, buttonIndex, notifyClick);
    }
=======
import { Observable } from "babylonjs/Misc/observable";
import { Color3, Vector2 } from "babylonjs/Maths/math";

import { Control } from "./control";
import { Measure } from "../measure";
import { InputText } from "./inputText";
import { Rectangle } from "./rectangle";
import { Button } from "./button";
import { Grid } from "./grid";
import { AdvancedDynamicTexture } from "../advancedDynamicTexture";
import { TextBlock } from "../controls/textBlock";

/** Class used to create color pickers */
export class ColorPicker extends Control {
    private static _Epsilon = 0.000001;
    private _colorWheelCanvas: HTMLCanvasElement;

    private _value: Color3 = Color3.Red();
    private _tmpColor = new Color3();

    private _pointerStartedOnSquare = false;
    private _pointerStartedOnWheel = false;

    private _squareLeft = 0;
    private _squareTop = 0;
    private _squareSize = 0;

    private _h = 360;
    private _s = 1;
    private _v = 1;

    /**
     * Observable raised when the value changes
     */
    public onValueChangedObservable = new Observable<Color3>();

    /** Gets or sets the color of the color picker */
    public get value(): Color3 {
        return this._value;
    }

    public set value(value: Color3) {
        if (this._value.equals(value)) {
            return;
        }

        this._value.copyFrom(value);

        this._RGBtoHSV(this._value, this._tmpColor);

        this._h = this._tmpColor.r;
        this._s = Math.max(this._tmpColor.g, 0.00001);
        this._v = Math.max(this._tmpColor.b, 0.00001);

        this._markAsDirty();

        if (this._value.r <= ColorPicker._Epsilon) {
            this._value.r = 0;
        }

        if (this._value.g <= ColorPicker._Epsilon) {
            this._value.g = 0;
        }

        if (this._value.b <= ColorPicker._Epsilon) {
            this._value.b = 0;
        }

        if (this._value.r >= 1.0 - ColorPicker._Epsilon) {
            this._value.r = 1.0;
        }

        if (this._value.g >= 1.0 - ColorPicker._Epsilon) {
            this._value.g = 1.0;
        }

        if (this._value.b >= 1.0 - ColorPicker._Epsilon) {
            this._value.b = 1.0;
        }

        this.onValueChangedObservable.notifyObservers(this._value);
    }

    /**
     * Gets or sets control width
     * @see http://doc.babylonjs.com/how_to/gui#position-and-size
     */
    public get width(): string | number {
        return this._width.toString(this._host);
    }

    public set width(value: string | number) {
        if (this._width.toString(this._host) === value) {
            return;
        }

        if (this._width.fromString(value)) {
            this._height.fromString(value);
            this._markAsDirty();
        }
    }

    /**
     * Gets or sets control height
     * @see http://doc.babylonjs.com/how_to/gui#position-and-size
     */
    public get height(): string | number {
        return this._height.toString(this._host);
    }

    /** Gets or sets control height */
    public set height(value: string | number) {
        if (this._height.toString(this._host) === value) {
            return;
        }

        if (this._height.fromString(value)) {
            this._width.fromString(value);
            this._markAsDirty();
        }
    }

    /** Gets or sets control size */
    public get size(): string | number {
        return this.width;
    }

    public set size(value: string | number) {
        this.width = value;
    }

    /**
     * Creates a new ColorPicker
     * @param name defines the control name
     */
    constructor(public name?: string) {
        super(name);
        this.value = new Color3(.88, .1, .1);
        this.size = "200px";
        this.isPointerBlocker = true;
    }

    protected _getTypeName(): string {
        return "ColorPicker";
    }

    /** @hidden */
    protected _preMeasure(parentMeasure: Measure, context: CanvasRenderingContext2D): void {

        if (parentMeasure.width < parentMeasure.height) {
            this._currentMeasure.height = parentMeasure.width;
        } else {
            this._currentMeasure.width = parentMeasure.height;
        }
    }

    private _updateSquareProps(): void {
        var radius = Math.min(this._currentMeasure.width, this._currentMeasure.height) * .5;
        var wheelThickness = radius * .2;
        var innerDiameter = (radius - wheelThickness) * 2;
        var squareSize = innerDiameter / (Math.sqrt(2));
        var offset = radius - squareSize * .5;

        this._squareLeft = this._currentMeasure.left + offset;
        this._squareTop = this._currentMeasure.top + offset;
        this._squareSize = squareSize;
    }

    private _drawGradientSquare(hueValue: number, left: number, top: number, width: number, height: number, context: CanvasRenderingContext2D) {
        var lgh = context.createLinearGradient(left, top, width + left, top);
        lgh.addColorStop(0, '#fff');
        lgh.addColorStop(1, 'hsl(' + hueValue + ', 100%, 50%)');

        context.fillStyle = lgh;
        context.fillRect(left, top, width, height);

        var lgv = context.createLinearGradient(left, top, left, height + top);
        lgv.addColorStop(0, 'rgba(0,0,0,0)');
        lgv.addColorStop(1, '#000');

        context.fillStyle = lgv;
        context.fillRect(left, top, width, height);
    }

    private _drawCircle(centerX: number, centerY: number, radius: number, context: CanvasRenderingContext2D) {
        context.beginPath();
        context.arc(centerX, centerY, radius + 1, 0, 2 * Math.PI, false);
        context.lineWidth = 3;
        context.strokeStyle = '#333333';
        context.stroke();
        context.beginPath();
        context.arc(centerX, centerY, radius, 0, 2 * Math.PI, false);
        context.lineWidth = 3;
        context.strokeStyle = '#ffffff';
        context.stroke();
    }

    private _createColorWheelCanvas(radius: number, thickness: number): HTMLCanvasElement {
        var canvas = document.createElement("canvas");
        canvas.width = radius * 2;
        canvas.height = radius * 2;
        var context = <CanvasRenderingContext2D>canvas.getContext("2d");
        var image = context.getImageData(0, 0, radius * 2, radius * 2);
        var data = image.data;

        var color = this._tmpColor;
        var maxDistSq = radius * radius;
        var innerRadius = radius - thickness;
        var minDistSq = innerRadius * innerRadius;

        for (var x = -radius; x < radius; x++) {
            for (var y = -radius; y < radius; y++) {

                var distSq = x * x + y * y;

                if (distSq > maxDistSq || distSq < minDistSq) {
                    continue;
                }

                var dist = Math.sqrt(distSq);
                var ang = Math.atan2(y, x);

                this._HSVtoRGB(ang * 180 / Math.PI + 180, dist / radius, 1, color);

                var index = ((x + radius) + ((y + radius) * 2 * radius)) * 4;

                data[index] = color.r * 255;
                data[index + 1] = color.g * 255;
                data[index + 2] = color.b * 255;
                var alphaRatio = (dist - innerRadius) / (radius - innerRadius);

                //apply less alpha to bigger color pickers
                var alphaAmount = .2;
                var maxAlpha = .2;
                var minAlpha = .04;
                var lowerRadius = 50;
                var upperRadius = 150;

                if (radius < lowerRadius) {
                    alphaAmount = maxAlpha;
                } else if (radius > upperRadius) {
                    alphaAmount = minAlpha;
                } else {
                    alphaAmount = (minAlpha - maxAlpha) * (radius - lowerRadius) / (upperRadius - lowerRadius) + maxAlpha;
                }

                var alphaRatio = (dist - innerRadius) / (radius - innerRadius);

                if (alphaRatio < alphaAmount) {
                    data[index + 3] = 255 * (alphaRatio / alphaAmount);
                } else if (alphaRatio > 1 - alphaAmount) {
                    data[index + 3] = 255 * (1.0 - ((alphaRatio - (1 - alphaAmount)) / alphaAmount));
                } else {
                    data[index + 3] = 255;
                }

            }
        }

        context.putImageData(image, 0, 0);

        return canvas;
    }

    private _RGBtoHSV(color: Color3, result: Color3) {
        var r = color.r;
        var g = color.g;
        var b = color.b;

        var max = Math.max(r, g, b);
        var min = Math.min(r, g, b);
        var h = 0;
        var s = 0;
        var v = max;

        var dm = max - min;

        if (max !== 0) {
            s = dm / max;
        }

        if (max != min) {
            if (max == r) {
                h = (g - b) / dm;
                if (g < b) {
                    h += 6;
                }
            } else if (max == g) {
                h = (b - r) / dm + 2;
            } else if (max == b) {
                h = (r - g) / dm + 4;
            }
            h *= 60;
        }

        result.r = h;
        result.g = s;
        result.b = v;
    }

    private _HSVtoRGB(hue: number, saturation: number, value: number, result: Color3) {
        var chroma = value * saturation;
        var h = hue / 60;
        var x = chroma * (1 - Math.abs((h % 2) - 1));
        var r = 0;
        var g = 0;
        var b = 0;

        if (h >= 0 && h <= 1) {
            r = chroma;
            g = x;
        } else if (h >= 1 && h <= 2) {
            r = x;
            g = chroma;
        } else if (h >= 2 && h <= 3) {
            g = chroma;
            b = x;
        } else if (h >= 3 && h <= 4) {
            g = x;
            b = chroma;
        } else if (h >= 4 && h <= 5) {
            r = x;
            b = chroma;
        } else if (h >= 5 && h <= 6) {
            r = chroma;
            b = x;
        }

        var m = value - chroma;
        result.set((r + m), (g + m), (b + m));
    }

    /** @hidden */
    public _draw(context: CanvasRenderingContext2D): void {
        context.save();

        this._applyStates(context);

        var radius = Math.min(this._currentMeasure.width, this._currentMeasure.height) * .5;
        var wheelThickness = radius * .2;
        var left = this._currentMeasure.left;
        var top = this._currentMeasure.top;

        if (!this._colorWheelCanvas || this._colorWheelCanvas.width != radius * 2) {
            this._colorWheelCanvas = this._createColorWheelCanvas(radius, wheelThickness);
        }

        this._updateSquareProps();

        if (this.shadowBlur || this.shadowOffsetX || this.shadowOffsetY) {
            context.shadowColor = this.shadowColor;
            context.shadowBlur = this.shadowBlur;
            context.shadowOffsetX = this.shadowOffsetX;
            context.shadowOffsetY = this.shadowOffsetY;

            context.fillRect(this._squareLeft, this._squareTop, this._squareSize, this._squareSize);
        }

        context.drawImage(this._colorWheelCanvas, left, top);

        if (this.shadowBlur || this.shadowOffsetX || this.shadowOffsetY) {
            context.shadowBlur = 0;
            context.shadowOffsetX = 0;
            context.shadowOffsetY = 0;
        }

        this._drawGradientSquare(this._h,
            this._squareLeft,
            this._squareTop,
            this._squareSize,
            this._squareSize,
            context);

        var cx = this._squareLeft + this._squareSize * this._s;
        var cy = this._squareTop + this._squareSize * (1 - this._v);

        this._drawCircle(cx, cy, radius * .04, context);

        var dist = radius - wheelThickness * .5;
        cx = left + radius + Math.cos((this._h - 180) * Math.PI / 180) * dist;
        cy = top + radius + Math.sin((this._h - 180) * Math.PI / 180) * dist;
        this._drawCircle(cx, cy, wheelThickness * .35, context);

        context.restore();
    }

    // Events
    private _pointerIsDown = false;

    private _updateValueFromPointer(x: number, y: number): void {
        if (this._pointerStartedOnWheel) {
            var radius = Math.min(this._currentMeasure.width, this._currentMeasure.height) * .5;
            var centerX = radius + this._currentMeasure.left;
            var centerY = radius + this._currentMeasure.top;
            this._h = Math.atan2(y - centerY, x - centerX) * 180 / Math.PI + 180;
        }
        else if (this._pointerStartedOnSquare) {
            this._updateSquareProps();
            this._s = (x - this._squareLeft) / this._squareSize;
            this._v = 1 - (y - this._squareTop) / this._squareSize;
            this._s = Math.min(this._s, 1);
            this._s = Math.max(this._s, ColorPicker._Epsilon);
            this._v = Math.min(this._v, 1);
            this._v = Math.max(this._v, ColorPicker._Epsilon);
        }

        this._HSVtoRGB(this._h, this._s, this._v, this._tmpColor);

        this.value = this._tmpColor;
    }

    private _isPointOnSquare(x: number, y: number): boolean {
        this._updateSquareProps();

        var left = this._squareLeft;
        var top = this._squareTop;
        var size = this._squareSize;

        if (x >= left && x <= left + size &&
            y >= top && y <= top + size) {
            return true;
        }

        return false;
    }

    private _isPointOnWheel(x: number, y: number): boolean {
        var radius = Math.min(this._currentMeasure.width, this._currentMeasure.height) * .5;
        var centerX = radius + this._currentMeasure.left;
        var centerY = radius + this._currentMeasure.top;
        var wheelThickness = radius * .2;
        var innerRadius = radius - wheelThickness;
        var radiusSq = radius * radius;
        var innerRadiusSq = innerRadius * innerRadius;

        var dx = x - centerX;
        var dy = y - centerY;

        var distSq = dx * dx + dy * dy;

        if (distSq <= radiusSq && distSq >= innerRadiusSq) {
            return true;
        }

        return false;
    }

    public _onPointerDown(target: Control, coordinates: Vector2, pointerId: number, buttonIndex: number): boolean {
        if (!super._onPointerDown(target, coordinates, pointerId, buttonIndex)) {
            return false;
        }

        this._pointerIsDown = true;

        this._pointerStartedOnSquare = false;
        this._pointerStartedOnWheel = false;

        // Invert transform
        this._invertTransformMatrix.transformCoordinates(coordinates.x, coordinates.y, this._transformedPosition);

        let x = this._transformedPosition.x;
        let y = this._transformedPosition.y;

        if (this._isPointOnSquare(x, y)) {
            this._pointerStartedOnSquare = true;
        } else if (this._isPointOnWheel(x, y)) {
            this._pointerStartedOnWheel = true;
        }

        this._updateValueFromPointer(x, y);
        this._host._capturingControl[pointerId] = this;

        return true;
    }

    public _onPointerMove(target: Control, coordinates: Vector2): void {
        // Invert transform
        this._invertTransformMatrix.transformCoordinates(coordinates.x, coordinates.y, this._transformedPosition);

        let x = this._transformedPosition.x;
        let y = this._transformedPosition.y;

        if (this._pointerIsDown) {
            this._updateValueFromPointer(x, y);
        }

        super._onPointerMove(target, coordinates);
    }

    public _onPointerUp(target: Control, coordinates: Vector2, pointerId: number, buttonIndex: number, notifyClick: boolean): void {
        this._pointerIsDown = false;

        delete this._host._capturingControl[pointerId];
        super._onPointerUp(target, coordinates, pointerId, buttonIndex, notifyClick);
    }

    /**
     * This function expands the color picker by creating a color picker dialog with manual
     * color value input and the ability to save colors into an array to be used later in
     * subsequent launches of the dialogue.
     * @param advancedTexture defines the AdvancedDynamicTexture the dialog is assigned to
     * @param options defines size for dialog and options for saved colors. Also accepts last color picked as hex string and saved colors array as hex strings.
     * @returns picked color as a hex string and the saved colors array as hex strings.
     */
    public static ShowPickerDialogAsync(advancedTexture: AdvancedDynamicTexture,
        options: {
            pickerWidth?: string,
            pickerHeight?: string,
            headerHeight?: string,
            lastColor?: string,
            swatchLimit?: number,
            numSwatchesPerLine?: number,
            savedColors?: Array<string>
        }
    ): Promise<{
        savedColors?: string[],
        pickedColor: string
    }> {

        return new Promise((resolve, reject) => {
            // Default options
            options.pickerWidth = options.pickerWidth || "640px";
            options.pickerHeight = options.pickerHeight || "400px";
            options.headerHeight = options.headerHeight || "35px";
            options.lastColor = options.lastColor || "#000000";
            options.swatchLimit = options.swatchLimit || 20;
            options.numSwatchesPerLine = options.numSwatchesPerLine || 10;

            // Window size settings
            var drawerMaxRows: number = options.swatchLimit / options.numSwatchesPerLine;
            var rawSwatchSize: number = parseFloat(<string>options.pickerWidth) / options.numSwatchesPerLine;
            var gutterSize: number = Math.floor(rawSwatchSize * 0.25);
            var colGutters: number = gutterSize * (options.numSwatchesPerLine + 1);
            var swatchSize: number = Math.floor((parseFloat(<string>options.pickerWidth) - colGutters) / options.numSwatchesPerLine);
            var drawerMaxSize: number = (swatchSize * drawerMaxRows) + (gutterSize * (drawerMaxRows + 1));
            var containerSize: string = (parseInt(options.pickerHeight) + drawerMaxSize + Math.floor(swatchSize * 0.25)).toString() + "px";

            // Button Colors
            var buttonColor: string = "#c0c0c0";
            var buttonBackgroundColor: string = "#535353";
            var buttonBackgroundHoverColor: string = "#414141";
            var buttonBackgroundClickColor: string = "515151";
            var buttonDisabledColor: string = "#555555";
            var buttonDisabledBackgroundColor: string = "#454545";
            var currentSwatchesOutlineColor: string = "#404040";
            var luminanceLimitColor: Color3 = Color3.FromHexString("#dddddd");
            var luminanceLimit: number = luminanceLimitColor.r + luminanceLimitColor.g + luminanceLimitColor.b;
            var iconColorDark: string = "#aaaaaa";
            var iconColorLight: string = "#ffffff";
            var closeIconColor: Color3;

            // Button settings
            var buttonFontSize: number;
            var butEdit: Button;
            var buttonWidth: string;
            var buttonHeight: string;

            // Input Text Colors
            var inputFieldLabels: string[] = ["R", "G", "B"];
            var inputTextBackgroundColor: string = "#454545";
            var inputTextColor: string = "#f0f0f0";

            // This is the current color as set by either the picker or by entering a value
            var currentColor: Color3;

            // This int is used for naming swatches and serves as the index for calling them from the list
            var swatchNumber: number;

            // Menu Panel options. We need to know if the swatchDrawer exists so we can create it if needed.
            var swatchDrawer: Grid;
            var editSwatchMode: boolean = false;

            // Color InputText fields that will be updated upon value change
            var picker: ColorPicker;
            var rValInt: InputText;
            var gValInt: InputText;
            var bValInt: InputText;
            var rValDec: InputText;
            var gValDec: InputText;
            var bValDec: InputText;
            var hexVal: InputText;
            var newSwatch: Rectangle;
            var lastVal: string;
            var activeField: string;

            /**
            * Will update all values for InputText and ColorPicker controls based on the BABYLON.Color3 passed to this function.
            * Each InputText control and the ColorPicker control will be tested to see if they are the activeField and if they
            * are will receive no update. This is to prevent the input from the user being overwritten.
            */
            function updateValues(value: Color3, inputField: string) {
                activeField = inputField;
                var pickedColor: string = value.toHexString();
                newSwatch.background = pickedColor;
                if (rValInt.name != activeField) {
                    rValInt.text = Math.floor(value.r * 255).toString();
                }
                if (gValInt.name != activeField) {
                    gValInt.text = Math.floor(value.g * 255).toString();
                }
                if (bValInt.name != activeField) {
                    bValInt.text = Math.floor(value.b * 255).toString();
                }
                if (rValDec.name != activeField) {
                    rValDec.text = value.r.toString();
                }
                if (gValDec.name != activeField) {
                    gValDec.text = value.g.toString();
                }
                if (bValDec.name != activeField) {
                    bValDec.text = value.b.toString();
                }
                if (hexVal.name != activeField) {
                    var minusPound: string[] = pickedColor.split("#");
                    hexVal.text = minusPound[1];
                }
                if (picker.name != activeField) {
                    picker.value = value;
                }
            }

            // When the user enters an integer for R, G, or B we check to make sure it is a valid number and replace if not.
            function updateInt(field: InputText, channel: string) {
                var newValue: string = field.text;
                var checkVal: boolean = /[^0-9]/g.test(newValue);
                if (checkVal) {
                    field.text = lastVal;
                    return;
                }
                else {
                    if (newValue != "") {
                        if (Math.floor(parseInt(newValue)) < 0) {
                            newValue = "0";
                        }
                        else if (Math.floor(parseInt(newValue)) > 255) {
                            newValue = "255";
                        }
                        else if (isNaN(parseInt(newValue))) {
                            newValue = "0";
                        }
                    }
                    if (activeField == field.name) {
                        lastVal = newValue;
                    }
                }
                if (newValue != "") {
                    newValue = parseInt(newValue).toString();
                    field.text = newValue;
                    var newSwatchRGB: Color3 = Color3.FromHexString(newSwatch.background);
                    if (activeField == field.name) {
                        if (channel == "r") {
                            updateValues(new Color3((parseInt(newValue)) / 255, newSwatchRGB.g, newSwatchRGB.b), field.name);
                        }
                        else if (channel == "g") {
                            updateValues(new Color3(newSwatchRGB.r, (parseInt(newValue)) / 255, newSwatchRGB.b), field.name);
                        }
                        else {
                            updateValues(new Color3(newSwatchRGB.r, newSwatchRGB.g, (parseInt(newValue)) / 255), field.name);
                        }
                    }
                }
            }

            // When the user enters a float for R, G, or B we check to make sure it is a valid number and replace if not.
            function updateFloat(field: InputText, channel: string) {
                var newValue: string = field.text;
                var checkVal: boolean = /[^0-9\.]/g.test(newValue);
                if (checkVal) {
                    field.text = lastVal;
                    return;
                }
                else {
                    if (newValue != "" && newValue != "." && parseFloat(newValue) != 0) {
                        if (parseFloat(newValue) < 0.0) {
                            newValue = "0.0";
                        }
                        else if (parseFloat(newValue) > 1.0) {
                            newValue = "1.0";
                        }
                        else if (isNaN(parseFloat(newValue))) {
                            newValue = "0.0";
                        }
                    }
                    if (activeField == field.name) {
                        lastVal = newValue;
                    }
                }
                if (newValue != "" && newValue != "." && parseFloat(newValue) != 0) {
                    newValue = parseFloat(newValue).toString();
                    field.text = newValue;
                }
                else {
                    newValue = "0.0";
                }
                var newSwatchRGB = Color3.FromHexString(newSwatch.background);
                if (activeField == field.name) {
                    if (channel == "r") {
                        updateValues(new Color3(parseFloat(newValue), newSwatchRGB.g, newSwatchRGB.b), field.name);
                    }
                    else if (channel == "g") {
                        updateValues(new Color3(newSwatchRGB.r, parseFloat(newValue), newSwatchRGB.b), field.name);
                    }
                    else {
                        updateValues(new Color3(newSwatchRGB.r, newSwatchRGB.g, parseFloat(newValue)), field.name);
                    }
                }

            }

            // Removes the current index from the savedColors array. Drawer can then be regenerated.
            function deleteSwatch(index: number) {
                if (options.savedColors) {
                    options.savedColors.splice(index, 1);
                }
                if (options.savedColors && options.savedColors.length == 0) {
                    setEditButtonVisibility(false);
                    editSwatchMode = false;
                }
            }

            // Creates and styles an individual swatch when updateSwatches is called.
            function createSwatch() {
                if (options.savedColors && options.savedColors[swatchNumber]) {
                    if (editSwatchMode) {
                        var icon: string = "b";
                    }
                    else {
                        var icon: string = "";
                    }
                    var swatch: Button = Button.CreateSimpleButton("Swatch_" + swatchNumber, icon);
                    swatch.fontFamily = "BabylonJSglyphs";
                    var swatchColor: Color3 = Color3.FromHexString(options.savedColors[swatchNumber]);
                    var swatchLuminence: number = swatchColor.r + swatchColor.g + swatchColor.b;

                    // Set color of outline and textBlock based on luminance of the color swatch so feedback always visible
                    if (swatchLuminence > luminanceLimit) {
                        swatch.color = iconColorDark;
                    }
                    else {
                        swatch.color = iconColorLight;
                    }
                    swatch.fontSize = Math.floor(swatchSize * 0.7);
                    swatch.textBlock!.verticalAlignment = Control.VERTICAL_ALIGNMENT_CENTER;
                    swatch.height = swatch.width = (swatchSize).toString() + "px";
                    swatch.background = options.savedColors[swatchNumber];
                    swatch.thickness = 2;
                    let metadata = swatchNumber;
                    swatch.pointerDownAnimation = () => {
                        swatch.thickness = 4;
                    };
                    swatch.pointerUpAnimation = () => {
                        swatch.thickness = 3;
                    };
                    swatch.pointerEnterAnimation = () => {
                        swatch.thickness = 3;
                    };
                    swatch.pointerOutAnimation = () => {
                        swatch.thickness = 2;
                    };
                    swatch.onPointerClickObservable.add(() => {
                        if (!editSwatchMode) {
                            if (options.savedColors) {
                                updateValues(Color3.FromHexString(options.savedColors[metadata]), swatch.name!);
                            }
                        }
                        else {
                            deleteSwatch(metadata);
                            updateSwatches("", butSave);
                        }
                    });
                    return swatch;
                }
                else {
                    return null;
                }
            }

            // Mode switch to render button text and close symbols on swatch controls
            function editSwatches(mode?: boolean) {
                if (mode !== undefined) {
                    editSwatchMode = mode;
                }
                if (editSwatchMode) {
                    for (var i = 0; i < swatchDrawer.children.length; i++) {
                        var thisButton: Button = swatchDrawer.children[i] as Button;
                        thisButton.textBlock!.text = "b";
                    }
                    if (butEdit !== undefined) {
                        butEdit.textBlock!.text = "Done";
                    }
                }
                else {
                    for (var i = 0; i < swatchDrawer.children.length; i++) {
                        var thisButton: Button = swatchDrawer.children[i] as Button;
                        thisButton.textBlock!.text = "";
                    }
                    if (butEdit !== undefined) {
                        butEdit.textBlock!.text = "Edit";
                    }
                }
            }

            /**
             * When Save Color button is pressed this function will first create a swatch drawer if one is not already
             * made. Then all controls are removed from the drawer and we step through the savedColors array and
             * creates one swatch per color. It will also set the height of the drawer control based on how many
             * saved colors there are and how many can be stored per row.
             */
            function updateSwatches(color: string, button: Button) {
                if (options.savedColors) {

                    if (color != "") {
                        options.savedColors.push(color);
                    }
                    swatchNumber = 0;
                    swatchDrawer.clearControls();
                    var rowCount: number = Math.ceil(options.savedColors.length / options.numSwatchesPerLine!);
                    if (rowCount == 0) {
                        var gutterCount: number = 0;
                    }
                    else {
                        var gutterCount: number = rowCount + 1;
                    }
                    if (swatchDrawer.rowCount != rowCount + gutterCount) {
                        var currentRows: number = swatchDrawer.rowCount;
                        for (var i = 0; i < currentRows; i++) {
                            swatchDrawer.removeRowDefinition(0);
                        }
                        for (var i = 0; i < rowCount + gutterCount; i++) {
                            if (i % 2) {
                                swatchDrawer.addRowDefinition(swatchSize, true);
                            }
                            else {
                                swatchDrawer.addRowDefinition(gutterSize, true);
                            }
                        }
                    }
                    swatchDrawer.height = ((swatchSize * rowCount) + (gutterCount * gutterSize)).toString() + "px";

                    for (var y = 1, thisRow = 1; y < rowCount + gutterCount; y += 2, thisRow++) {

                        // Determine number of buttons to create per row based on the button limit per row and number of saved colors
                        if (options.savedColors.length > thisRow * options.numSwatchesPerLine!) {
                            var totalButtonsThisRow = options.numSwatchesPerLine!;
                        }
                        else {
                            var totalButtonsThisRow = options.savedColors.length - ((thisRow - 1) * options.numSwatchesPerLine!);
                        }
                        var buttonIterations: number = (Math.min(Math.max(totalButtonsThisRow, 0), options.numSwatchesPerLine!));
                        for (var x = 0, w = 1; x < buttonIterations; x++) {
                            if (x > options.numSwatchesPerLine!) {
                                continue;
                            }
                            var swatch: Button | null = createSwatch();
                            if (swatch != null) {
                                swatchDrawer.addControl(swatch, y, w);
                                w += 2;
                                swatchNumber++;
                            }
                            else {
                                continue;
                            }
                        }
                    }
                    if (options.savedColors.length >= options.swatchLimit!) {
                        disableButton(button, true);
                    }
                    else {
                        disableButton(button, false);
                    }
                }
            }

            // Shows or hides edit swatches button depending on if there are saved swatches
            function setEditButtonVisibility(enableButton: boolean) {
                if (enableButton) {
                    butEdit = Button.CreateSimpleButton("butEdit", "Edit");
                    butEdit.width = buttonWidth;
                    butEdit.height = buttonHeight;
                    butEdit.left = (Math.floor(parseInt(buttonWidth) * 0.1)).toString() + "px";
                    butEdit.top = (parseFloat(butEdit.left) * -1).toString() + "px";
                    butEdit.verticalAlignment = Control.VERTICAL_ALIGNMENT_BOTTOM;
                    butEdit.horizontalAlignment = Control.HORIZONTAL_ALIGNMENT_LEFT;
                    butEdit.thickness = 2;
                    butEdit.color = buttonColor;
                    butEdit.fontSize = buttonFontSize;
                    butEdit.background = buttonBackgroundColor;
                    butEdit.onPointerEnterObservable.add(() => {
                        butEdit.background = buttonBackgroundHoverColor;
                    });
                    butEdit.onPointerOutObservable.add(() => {
                        butEdit.background = buttonBackgroundColor;
                    });
                    butEdit.pointerDownAnimation = () => {
                        butEdit.background = buttonBackgroundClickColor;
                    };
                    butEdit.pointerUpAnimation = () => {
                        butEdit.background = buttonBackgroundHoverColor;
                    };
                    butEdit.onPointerClickObservable.add(() => {
                        if (editSwatchMode) {
                            editSwatchMode = false;
                        }
                        else {
                            editSwatchMode = true;
                        }
                        editSwatches();
                    });
                    pickerGrid.addControl(butEdit, 1, 0);
                }
                else {
                    pickerGrid.removeControl(butEdit);
                }
            }

            // Called when the user hits the limit of saved colors in the drawer.
            function disableButton(button: Button, disabled: boolean) {
                if (disabled) {
                    button.color = buttonDisabledColor;
                    button.background = buttonDisabledBackgroundColor;
                }
                else {
                    button.color = buttonColor;
                    button.background = buttonBackgroundColor;
                }
            }

            // Passes last chosen color back to scene and kills dialog by removing from AdvancedDynamicTexture
            function closePicker(color: string) {
                if (options.savedColors && options.savedColors.length > 0) {
                    resolve({
                        savedColors: options.savedColors,
                        pickedColor: color
                    });
                }
                else {
                    resolve({
                        pickedColor: color
                    });
                }
                advancedTexture.removeControl(dialogContainer);
            }

            // Dialogue menu container which will contain both the main dialogue window and the swatch drawer which opens once a color is saved.
            var dialogContainer: Grid = new Grid();
            dialogContainer.name = "Dialog Container";
            dialogContainer.width = options.pickerWidth;
            if (options.savedColors) {
                dialogContainer.height = containerSize;
                var topRow: number = parseInt(options.pickerHeight) / parseInt(containerSize);
                dialogContainer.addRowDefinition(topRow, false);
                dialogContainer.addRowDefinition(1.0 - topRow, false);
            }
            else {
                dialogContainer.height = options.pickerHeight;
                dialogContainer.addRowDefinition(1.0, false);
            }
            advancedTexture.addControl(dialogContainer);

            // Swatch drawer which contains all saved color buttons
            if (options.savedColors) {
                swatchDrawer = new Grid();
                swatchDrawer.name = "Swatch Drawer";
                swatchDrawer.verticalAlignment = Control.VERTICAL_ALIGNMENT_TOP;
                swatchDrawer.background = buttonBackgroundColor;
                swatchDrawer.width = options.pickerWidth!;
                var initialRows: number = options.savedColors.length / options.numSwatchesPerLine;
                if (initialRows == 0) {
                    var gutterCount: number = 0;
                }
                else {
                    var gutterCount: number = initialRows + 1;
                }
                swatchDrawer.height = ((swatchSize * initialRows) + (gutterCount * gutterSize)).toString() + "px";
                swatchDrawer.top = Math.floor(swatchSize * 0.25).toString() + "px";
                for (var i = 0; i < (Math.ceil(options.savedColors.length / options.numSwatchesPerLine) * 2) + 1; i++) {
                    if (i % 2 != 0) {
                        swatchDrawer.addRowDefinition(swatchSize, true);
                    }
                    else {
                        swatchDrawer.addRowDefinition(gutterSize, true);
                    }
                }
                for (var i = 0; i < options.numSwatchesPerLine! * 2 + 1; i++) {
                    if (i % 2 != 0) {
                        swatchDrawer.addColumnDefinition(swatchSize, true);
                    }
                    else {
                        swatchDrawer.addColumnDefinition(gutterSize, true);
                    }
                }
                dialogContainer.addControl(swatchDrawer, 1, 0);
            }

            // Picker container
            var pickerPanel: Grid = new Grid();
            pickerPanel.name = "Picker Panel";
            pickerPanel.height = options.pickerHeight;
            var panelHead: number = parseInt(options.headerHeight) / parseInt(options.pickerHeight);
            var pickerPanelRows: number[] = [panelHead, 1.0 - panelHead];
            pickerPanel.addRowDefinition(pickerPanelRows[0], false);
            pickerPanel.addRowDefinition(pickerPanelRows[1], false);
            dialogContainer.addControl(pickerPanel, 0, 0);

            // Picker container header
            var header: Rectangle = new Rectangle();
            header.name = "Dialogue Header Bar";
            header.background = "#cccccc";
            header.thickness = 0;
            pickerPanel.addControl(header, 0, 0);

            // Header close button
            var closeButton: Button = Button.CreateSimpleButton("closeButton", "a");
            closeButton.fontFamily = "BabylonJSglyphs";
            var headerColor3: Color3 = Color3.FromHexString(header.background);
            closeIconColor = new Color3(1.0 - headerColor3.r, 1.0 - headerColor3.g, 1.0 - headerColor3.b);
            closeButton.color = closeIconColor.toHexString();
            closeButton.fontSize = Math.floor(parseInt(options.headerHeight!) * 0.6);
            closeButton.textBlock!.textVerticalAlignment = Control.VERTICAL_ALIGNMENT_CENTER;
            closeButton.horizontalAlignment = Control.HORIZONTAL_ALIGNMENT_RIGHT;
            closeButton.height = closeButton.width = options.headerHeight;
            closeButton.background = header.background;
            closeButton.thickness = 0;
            closeButton.pointerDownAnimation = () => {
            };
            closeButton.pointerUpAnimation = () => {
                closeButton.background = header.background;
            };
            closeButton.pointerEnterAnimation = () => {
                closeButton.color = header.background;
                closeButton.background = "red";
            };
            closeButton.pointerOutAnimation = () => {
                closeButton.color = closeIconColor.toHexString();
                closeButton.background = header.background;
            };
            closeButton.onPointerClickObservable.add(() => {
                closePicker(currentSwatch.background);
            });
            pickerPanel.addControl(closeButton, 0, 0);

            // Dialog container body
            var dialogBody: Grid = new Grid();
            dialogBody.name = "Dialogue Body";
            dialogBody.background = buttonBackgroundColor;
            var dialogBodyCols: number[] = [0.4375, 0.5625];
            dialogBody.addRowDefinition(1.0, false);
            dialogBody.addColumnDefinition(dialogBodyCols[0], false);
            dialogBody.addColumnDefinition(dialogBodyCols[1], false);
            pickerPanel.addControl(dialogBody, 1, 0);

            // Picker grid
            var pickerGrid: Grid = new Grid();
            pickerGrid.name = "Picker Grid";
            pickerGrid.addRowDefinition(0.85, false);
            pickerGrid.addRowDefinition(0.15, false);
            dialogBody.addControl(pickerGrid, 0, 0);

            //  Picker control
            picker = new ColorPicker();
            picker.name = "GUI Color Picker";
            if (options.pickerHeight < options.pickerWidth) {
                picker.width = 0.89;
            }
            else {
                picker.height = 0.89;
            }
            picker.value = Color3.FromHexString(options.lastColor);
            picker.horizontalAlignment = Control.HORIZONTAL_ALIGNMENT_CENTER;
            picker.verticalAlignment = Control.VERTICAL_ALIGNMENT_CENTER;
            picker.onPointerDownObservable.add(() => {
                activeField = picker.name!;
                lastVal = "";
                editSwatches(false);
            });
            picker.onValueChangedObservable.add(function(value) { // value is a color3
                if (activeField == picker.name) {
                    updateValues(value, picker.name);
                }
            });
            pickerGrid.addControl(picker, 0, 0);

            // Picker body right quarant
            var pickerBodyRight: Grid = new Grid();
            pickerBodyRight.name = "Dialogue Right Half";
            pickerBodyRight.horizontalAlignment = Control.HORIZONTAL_ALIGNMENT_LEFT;
            var pickerBodyRightRows: number[] = [0.514, 0.486];
            pickerBodyRight.addRowDefinition(pickerBodyRightRows[0], false);
            pickerBodyRight.addRowDefinition(pickerBodyRightRows[1], false);
            dialogBody.addControl(pickerBodyRight, 1, 1);

            // Picker container swatches and buttons
            var pickerSwatchesButtons: Grid = new Grid();
            pickerSwatchesButtons.name = "Swatches and Buttons";
            var pickerButtonsCol: number[] = [0.417, 0.583];
            pickerSwatchesButtons.addRowDefinition(1.0, false);
            pickerSwatchesButtons.addColumnDefinition(pickerButtonsCol[0], false);
            pickerSwatchesButtons.addColumnDefinition(pickerButtonsCol[1], false);
            pickerBodyRight.addControl(pickerSwatchesButtons, 0, 0);

            // Picker Swatches quadrant
            var pickerSwatches: Grid = new Grid();
            pickerSwatches.name = "New and Current Swatches";
            var pickeSwatchesRows: number[] = [0.04, 0.16, 0.64, 0.16];
            pickerSwatches.addRowDefinition(pickeSwatchesRows[0], false);
            pickerSwatches.addRowDefinition(pickeSwatchesRows[1], false);
            pickerSwatches.addRowDefinition(pickeSwatchesRows[2], false);
            pickerSwatches.addRowDefinition(pickeSwatchesRows[3], false);
            pickerSwatchesButtons.addControl(pickerSwatches, 0, 0);

            // Active swatches
            var activeSwatches: Grid = new Grid();
            activeSwatches.name = "Active Swatches";
            activeSwatches.width = 0.67;
            activeSwatches.addRowDefinition(0.5, false);
            activeSwatches.addRowDefinition(0.5, false);
            pickerSwatches.addControl(activeSwatches, 2, 0);

            var labelWidth: number = (Math.floor(parseInt(options.pickerWidth) * dialogBodyCols[1] * pickerButtonsCol[0] * 0.11));
            var labelHeight: number = (Math.floor(parseInt(options.pickerHeight) * pickerPanelRows[1] * pickerBodyRightRows[0] * pickeSwatchesRows[1] * 0.5));

            if (options.pickerWidth > options.pickerHeight) {
                var labelTextSize: number = labelHeight;
            }
            else {
                var labelTextSize: number = labelWidth;
            }
            // New color swatch and previous color button
            var newText: TextBlock = new TextBlock();
            newText.text = "new";
            newText.name = "New Color Label";
            newText.color = buttonColor;
            newText.fontSize = labelTextSize;
            pickerSwatches.addControl(newText, 1, 0);

            newSwatch = new Rectangle();
            newSwatch.name = "New Color Swatch";
            newSwatch.background = options.lastColor;
            newSwatch.thickness = 0;
            activeSwatches.addControl(newSwatch, 0, 0);

            var currentSwatch: Button = Button.CreateSimpleButton("currentSwatch", "");
            currentSwatch.background = options.lastColor;
            currentSwatch.thickness = 0;
            currentSwatch.onPointerClickObservable.add(() => {
                var revertColor = Color3.FromHexString(currentSwatch.background);
                updateValues(revertColor, currentSwatch.name!);
                editSwatches(false);
            });
            currentSwatch.pointerDownAnimation = () => { };
            currentSwatch.pointerUpAnimation = () => { };
            currentSwatch.pointerEnterAnimation = () => { };
            currentSwatch.pointerOutAnimation = () => { };
            activeSwatches.addControl(currentSwatch, 1, 0);

            var swatchOutline: Rectangle = new Rectangle();
            swatchOutline.name = "Swatch Outline";
            swatchOutline.width = 0.67;
            swatchOutline.thickness = 2;
            swatchOutline.color = currentSwatchesOutlineColor;
            swatchOutline.isHitTestVisible = false;
            pickerSwatches.addControl(swatchOutline, 2, 0);

            var currentText: TextBlock = new TextBlock();
            currentText.name = "Current Color Label";
            currentText.text = "current";
            currentText.color = buttonColor;
            currentText.fontSize = labelTextSize;
            pickerSwatches.addControl(currentText, 3, 0);

            // Buttons grid
            var buttonGrid: Grid = new Grid();
            buttonGrid.name = "Button Grid";
            buttonGrid.height = 0.8;
            var buttonGridRows: number = 1 / 3;
            buttonGrid.addRowDefinition(buttonGridRows, false);
            buttonGrid.addRowDefinition(buttonGridRows, false);
            buttonGrid.addRowDefinition(buttonGridRows, false);
            pickerSwatchesButtons.addControl(buttonGrid, 0, 1);

            // Determine pixel width and height for all buttons from overall panel dimensions
            buttonWidth = (Math.floor(parseInt(options.pickerWidth) * dialogBodyCols[1] * pickerButtonsCol[1] * 0.67)).toString() + "px";
            buttonHeight = (Math.floor(parseInt(options.pickerHeight) * pickerPanelRows[1] * pickerBodyRightRows[0] * (parseFloat(buttonGrid.height.toString()) / 100) * buttonGridRows * 0.7)).toString() + "px";

            // Determine button type size
            if (parseFloat(buttonWidth) > parseFloat(buttonHeight)) {
                buttonFontSize = Math.floor(parseFloat(buttonHeight) * 0.45);
            }
            else {
                buttonFontSize = Math.floor(parseFloat(buttonWidth) * 0.11);
            }

            // Panel Buttons
            var butOK: Button = Button.CreateSimpleButton("butOK", "OK");
            butOK.width = buttonWidth;
            butOK.height = buttonHeight;
            butOK.verticalAlignment = Control.VERTICAL_ALIGNMENT_CENTER;
            butOK.thickness = 2;
            butOK.color = buttonColor;
            butOK.fontSize = buttonFontSize;
            butOK.background = buttonBackgroundColor;
            butOK.onPointerEnterObservable.add(() => { butOK.background = buttonBackgroundHoverColor; });
            butOK.onPointerOutObservable.add(() => { butOK.background = buttonBackgroundColor; });
            butOK.pointerDownAnimation = () => {
                butOK.background = buttonBackgroundClickColor;
            };
            butOK.pointerUpAnimation = () => {
                butOK.background = buttonBackgroundHoverColor;
            };
            butOK.onPointerClickObservable.add(() => {
                editSwatches(false);
                closePicker(newSwatch.background);
            });
            buttonGrid.addControl(butOK, 0, 0);

            var butCancel: Button = Button.CreateSimpleButton("butCancel", "Cancel");
            butCancel.width = buttonWidth;
            butCancel.height = buttonHeight;
            butCancel.verticalAlignment = Control.VERTICAL_ALIGNMENT_CENTER;
            butCancel.thickness = 2;
            butCancel.color = buttonColor;
            butCancel.fontSize = buttonFontSize;
            butCancel.background = buttonBackgroundColor;
            butCancel.onPointerEnterObservable.add(() => { butCancel.background = buttonBackgroundHoverColor; });
            butCancel.onPointerOutObservable.add(() => { butCancel.background = buttonBackgroundColor; });
            butCancel.pointerDownAnimation = () => {
                butCancel.background = buttonBackgroundClickColor;
            };
            butCancel.pointerUpAnimation = () => {
                butCancel.background = buttonBackgroundHoverColor;
            };
            butCancel.onPointerClickObservable.add(() => {
                editSwatches(false);
                closePicker(currentSwatch.background);
            });
            buttonGrid.addControl(butCancel, 1, 0);

            if (options.savedColors) {
                var butSave: Button = Button.CreateSimpleButton("butSave", "Save");
                butSave.width = buttonWidth;
                butSave.height = buttonHeight;
                butSave.verticalAlignment = Control.VERTICAL_ALIGNMENT_CENTER;
                butSave.thickness = 2;
                butSave.fontSize = buttonFontSize;
                if (options.savedColors.length < options.swatchLimit!) {
                    butSave.color = buttonColor;
                    butSave.background = buttonBackgroundColor;
                }
                else {
                    disableButton(butSave, true);
                }
                butSave.onPointerEnterObservable.add(() => {
                    if (options.savedColors) {
                        if (options.savedColors.length < options.swatchLimit!) {
                            butSave.background = buttonBackgroundHoverColor;
                        }
                    }
                });
                butSave.onPointerOutObservable.add(() => {
                    if (options.savedColors) {
                        if (options.savedColors.length < options.swatchLimit!) {
                            butSave.background = buttonBackgroundColor;
                        }
                    }
                });
                butSave.pointerDownAnimation = () => {
                    if (options.savedColors) {
                        if (options.savedColors.length < options.swatchLimit!) {
                            butSave.background = buttonBackgroundClickColor;
                        }
                    }
                };
                butSave.pointerUpAnimation = () => {
                    if (options.savedColors) {
                        if (options.savedColors.length < options.swatchLimit!) {
                            butSave.background = buttonBackgroundHoverColor;
                        }
                    }
                };
                butSave.onPointerClickObservable.add(() => {
                    if (options.savedColors) {
                        if (options.savedColors.length == 0) {
                            setEditButtonVisibility(true);
                        }
                        if (options.savedColors.length < options.swatchLimit!) {
                            updateSwatches(newSwatch.background, butSave);
                        }
                        editSwatches(false);
                    }
                });
                if (options.savedColors.length > 0) {
                    setEditButtonVisibility(true);
                }
                buttonGrid.addControl(butSave, 2, 0);
            }

            // Picker color values input
            var pickerColorValues: Grid = new Grid();
            pickerColorValues.name = "Dialog Lower Right";
            pickerColorValues.addRowDefinition(0.02, false);
            pickerColorValues.addRowDefinition(0.63, false);
            pickerColorValues.addRowDefinition(0.21, false);
            pickerColorValues.addRowDefinition(0.14, false);
            pickerBodyRight.addControl(pickerColorValues, 1, 0);

            // RGB values text boxes
            currentColor = Color3.FromHexString(options.lastColor);
            var rgbValuesQuadrant: Grid = new Grid();
            rgbValuesQuadrant.name = "RGB Values";
            rgbValuesQuadrant.width = 0.82;
            rgbValuesQuadrant.verticalAlignment = Control.VERTICAL_ALIGNMENT_CENTER;
            rgbValuesQuadrant.addRowDefinition(1 / 3, false);
            rgbValuesQuadrant.addRowDefinition(1 / 3, false);
            rgbValuesQuadrant.addRowDefinition(1 / 3, false);
            rgbValuesQuadrant.addColumnDefinition(0.1, false);
            rgbValuesQuadrant.addColumnDefinition(0.2, false);
            rgbValuesQuadrant.addColumnDefinition(0.7, false);
            pickerColorValues.addControl(rgbValuesQuadrant, 1, 0);

            for (var i = 0; i < inputFieldLabels.length; i++) {
                var labelText: TextBlock = new TextBlock();
                labelText.text = inputFieldLabels[i];
                labelText.color = buttonColor;
                labelText.fontSize = buttonFontSize;
                rgbValuesQuadrant.addControl(labelText, i, 0);
            }

            // Input fields for RGB values
            rValInt = new InputText();
            rValInt.width = 0.83;
            rValInt.height = 0.72;
            rValInt.name = "rIntField";
            rValInt.fontSize = buttonFontSize;
            rValInt.text = (currentColor.r * 255).toString();
            rValInt.color = inputTextColor;
            rValInt.background = inputTextBackgroundColor;
            rValInt.onFocusObservable.add(() => {
                activeField = rValInt.name!;
                lastVal = rValInt.text;
                editSwatches(false);
            });
            rValInt.onBlurObservable.add(() => {
                if (rValInt.text == "") {
                    rValInt.text = "0";
                }
                updateInt(rValInt, "r");
                if (activeField == rValInt.name) {
                    activeField = "";
                }
            });
            rValInt.onTextChangedObservable.add(() => {
                if (activeField == rValInt.name) {
                    updateInt(rValInt, "r");
                }
            });
            rgbValuesQuadrant.addControl(rValInt, 0, 1);

            gValInt = new InputText();
            gValInt.width = 0.83;
            gValInt.height = 0.72;
            gValInt.name = "gIntField";
            gValInt.fontSize = buttonFontSize;
            gValInt.text = (currentColor.g * 255).toString();
            gValInt.color = inputTextColor;
            gValInt.background = inputTextBackgroundColor;
            gValInt.onFocusObservable.add(() => {
                activeField = gValInt.name!;
                lastVal = gValInt.text;
                editSwatches(false);
            });
            gValInt.onBlurObservable.add(() => {
                if (gValInt.text == "") {
                    gValInt.text = "0";
                }
                updateInt(gValInt, "g");
                if (activeField == gValInt.name) {
                    activeField = "";
                }
            });
            gValInt.onTextChangedObservable.add(() => {
                if (activeField == gValInt.name) {
                    updateInt(gValInt, "g");
                }
            });
            rgbValuesQuadrant.addControl(gValInt, 1, 1);

            bValInt = new InputText();
            bValInt.width = 0.83;
            bValInt.height = 0.72;
            bValInt.name = "bIntField";
            bValInt.fontSize = buttonFontSize;
            bValInt.text = (currentColor.b * 255).toString();
            bValInt.color = inputTextColor;
            bValInt.background = inputTextBackgroundColor;
            bValInt.onFocusObservable.add(() => {
                activeField = bValInt.name!;
                lastVal = bValInt.text;
                editSwatches(false);
            });
            bValInt.onBlurObservable.add(() => {
                if (bValInt.text == "") {
                    bValInt.text = "0";
                }
                updateInt(bValInt, "b");
                if (activeField == bValInt.name) {
                    activeField = "";
                }
            });
            bValInt.onTextChangedObservable.add(() => {
                if (activeField == bValInt.name) {
                    updateInt(bValInt, "b");
                }
            });
            rgbValuesQuadrant.addControl(bValInt, 2, 1);

            rValDec = new InputText();
            rValDec.width = 0.95;
            rValDec.height = 0.72;
            rValDec.name = "rDecField";
            rValDec.fontSize = buttonFontSize;
            rValDec.text = currentColor.r.toString();
            rValDec.color = inputTextColor;
            rValDec.background = inputTextBackgroundColor;
            rValDec.onFocusObservable.add(() => {
                activeField = rValDec.name!;
                lastVal = rValDec.text;
                editSwatches(false);
            });
            rValDec.onBlurObservable.add(() => {
                if (parseFloat(rValDec.text) == 0 || rValDec.text == "") {
                    rValDec.text = "0";
                    updateFloat(rValDec, "r");
                }
                if (activeField == rValDec.name) {
                    activeField = "";
                }
            });
            rValDec.onTextChangedObservable.add(() => {
                if (activeField == rValDec.name) {
                    updateFloat(rValDec, "r");
                }
            });
            rgbValuesQuadrant.addControl(rValDec, 0, 2);

            gValDec = new InputText();
            gValDec.width = 0.95;
            gValDec.height = 0.72;
            gValDec.name = "gDecField";
            gValDec.fontSize = buttonFontSize;
            gValDec.text = currentColor.g.toString();
            gValDec.color = inputTextColor;
            gValDec.background = inputTextBackgroundColor;
            gValDec.onFocusObservable.add(() => {
                activeField = gValDec.name!;
                lastVal = gValDec.text;
                editSwatches(false);
            });
            gValDec.onBlurObservable.add(() => {
                if (parseFloat(gValDec.text) == 0 || gValDec.text == "") {
                    gValDec.text = "0";
                    updateFloat(gValDec, "g");
                }
                if (activeField == gValDec.name) {
                    activeField = "";
                }
            });
            gValDec.onTextChangedObservable.add(() => {
                if (activeField == gValDec.name) {
                    updateFloat(gValDec, "g");
                }
            });
            rgbValuesQuadrant.addControl(gValDec, 1, 2);

            bValDec = new InputText();
            bValDec.width = 0.95;
            bValDec.height = 0.72;
            bValDec.name = "bDecField";
            bValDec.fontSize = buttonFontSize;
            bValDec.text = currentColor.b.toString();
            bValDec.color = inputTextColor;
            bValDec.background = inputTextBackgroundColor;
            bValDec.onFocusObservable.add(() => {
                activeField = bValDec.name!;
                lastVal = bValDec.text;
                editSwatches(false);
            });
            bValDec.onBlurObservable.add(() => {
                if (parseFloat(bValDec.text) == 0 || bValDec.text == "") {
                    bValDec.text = "0";
                    updateFloat(bValDec, "b");
                }
                if (activeField == bValDec.name) {
                    activeField = "";
                }
            });
            bValDec.onTextChangedObservable.add(() => {
                if (activeField == bValDec.name) {
                    updateFloat(bValDec, "b");
                }
            });
            rgbValuesQuadrant.addControl(bValDec, 2, 2);

            // Hex value input
            var hexValueQuadrant: Grid = new Grid();
            hexValueQuadrant.name = "Hex Value";
            hexValueQuadrant.width = 0.82;
            hexValueQuadrant.addRowDefinition(1.0, false);
            hexValueQuadrant.addColumnDefinition(0.1, false);
            hexValueQuadrant.addColumnDefinition(0.9, false);
            pickerColorValues.addControl(hexValueQuadrant, 2, 0);

            var labelText: TextBlock = new TextBlock();
            labelText.text = "#";
            labelText.color = buttonColor;
            labelText.fontSize = buttonFontSize;
            hexValueQuadrant.addControl(labelText, 0, 0);

            hexVal = new InputText();
            hexVal.width = 0.96;
            hexVal.height = 0.72;
            hexVal.name = "hexField";
            hexVal.horizontalAlignment = Control.HORIZONTAL_ALIGNMENT_CENTER;
            hexVal.fontSize = buttonFontSize;
            var minusPound = options.lastColor.split("#");
            hexVal.text = minusPound[1];
            hexVal.color = inputTextColor;
            hexVal.background = inputTextBackgroundColor;
            hexVal.onFocusObservable.add(() => {
                activeField = hexVal.name!;
                lastVal = hexVal.text;
                editSwatches(false);
            });
            hexVal.onBlurObservable.add(() => {
                if (hexVal.text.length == 3) {
                    var val = hexVal.text.split("");
                    hexVal.text = val[0] + val[0] + val[1] + val[1] + val[2] + val[2];
                }
                if (hexVal.text == "") {
                    hexVal.text = "000000";
                    updateValues(Color3.FromHexString(hexVal.text), "b");
                }
                if (activeField == hexVal.name) {
                    activeField = "";
                }
            });
            hexVal.onTextChangedObservable.add(() => {
                var newHexValue: string = hexVal.text;
                var checkHex: boolean = /[^0-9A-F]/i.test(newHexValue);
                if ((hexVal.text.length > 6 || checkHex) && activeField == hexVal.name) {
                    hexVal.text = lastVal;
                }
                else {
                    if (hexVal.text.length < 6) {
                        var leadingZero: Number = 6 - hexVal.text.length;
                        for (var i = 0; i < leadingZero; i++) {
                            newHexValue = "0" + newHexValue;
                        }
                    }
                    if (hexVal.text.length == 3) {
                        var val: string[] = hexVal.text.split("");
                        newHexValue = val[0] + val[0] + val[1] + val[1] + val[2] + val[2];
                    }
                    newHexValue = "#" + newHexValue;
                    if (activeField == hexVal.name) {
                        lastVal = hexVal.text;
                        updateValues(Color3.FromHexString(newHexValue), hexVal.name);
                    }
                }
            });
            hexValueQuadrant.addControl(hexVal, 0, 1);

            if (options.savedColors && options.savedColors.length > 0) {
                updateSwatches("", butSave!);
            }
        });
    }
>>>>>>> e7961478
}<|MERGE_RESOLUTION|>--- conflicted
+++ resolved
@@ -1,441 +1,3 @@
-<<<<<<< HEAD
-import { Control } from "./control";
-import { Color3, Observable, Vector2 } from "babylonjs";
-
-/** Class used to create color pickers */
-export class ColorPicker extends Control {
-    private _colorWheelCanvas: HTMLCanvasElement;
-
-    private _value: Color3 = Color3.Red();
-    private _tmpColor = new Color3();
-
-    private _pointerStartedOnSquare = false;
-    private _pointerStartedOnWheel = false;
-
-    private _squareLeft = 0;
-    private _squareTop = 0;
-    private _squareSize = 0;
-
-    private _h = 360;
-    private _s = 1;
-    private _v = 1;
-
-    /**
-     * Observable raised when the value changes
-     */
-    public onValueChangedObservable = new Observable<Color3>();
-
-    /** Gets or sets the color of the color picker */
-    public get value(): Color3 {
-        return this._value;
-    }
-
-    public set value(value: Color3) {
-        if (this._value.equals(value)) {
-            return;
-        }
-
-        this._value.copyFrom(value);
-
-        this._RGBtoHSV(this._value, this._tmpColor);
-
-        this._h = this._tmpColor.r;
-        this._s = Math.max(this._tmpColor.g, 0.00001);
-        this._v = Math.max(this._tmpColor.b, 0.00001);
-
-        this._markAsDirty();
-
-        this.onValueChangedObservable.notifyObservers(this._value);
-    }
-
-    /** Gets or sets control width */
-    public set width(value: string | number) {
-        if (this._width.toString(this._host) === value) {
-            return;
-        }
-
-        if (this._width.fromString(value)) {
-            this._height.fromString(value);
-            this._markAsDirty();
-        }
-    }
-
-    /** Gets or sets control height */
-    public set height(value: string | number) {
-        if (this._height.toString(this._host) === value) {
-            return;
-        }
-
-        if (this._height.fromString(value)) {
-            this._width.fromString(value);
-            this._markAsDirty();
-        }
-    }
-
-    /** Gets or sets control size */
-    public get size(): string | number {
-        return this.width;
-    }
-
-    public set size(value: string | number) {
-        this.width = value;
-    }
-
-    /**
-     * Creates a new ColorPicker
-     * @param name defines the control name
-     */
-    constructor(public name?: string) {
-        super(name);
-        this.value = new Color3(.88, .1, .1);
-        this.size = "200px";
-        this.isPointerBlocker = true;
-    }
-
-    protected _getTypeName(): string {
-        return "ColorPicker";
-    }
-
-    private _updateSquareProps(): void {
-        var radius = Math.min(this._currentMeasure.width, this._currentMeasure.height) * .5;
-        var wheelThickness = radius * .2;
-        var innerDiameter = (radius - wheelThickness) * 2;
-        var squareSize = innerDiameter / (Math.sqrt(2));
-        var offset = radius - squareSize * .5;
-
-        this._squareLeft = this._currentMeasure.left + offset;
-        this._squareTop = this._currentMeasure.top + offset;
-        this._squareSize = squareSize;
-    }
-
-    private _drawGradientSquare(hueValue: number, left: number, top: number, width: number, height: number, context: CanvasRenderingContext2D) {
-        var lgh = context.createLinearGradient(left, top, width + left, top);
-        lgh.addColorStop(0, '#fff');
-        lgh.addColorStop(1, 'hsl(' + hueValue + ', 100%, 50%)');
-
-        context.fillStyle = lgh;
-        context.fillRect(left, top, width, height);
-
-        var lgv = context.createLinearGradient(left, top, left, height + top);
-        lgv.addColorStop(0, 'rgba(0,0,0,0)');
-        lgv.addColorStop(1, '#000');
-
-        context.fillStyle = lgv;
-        context.fillRect(left, top, width, height);
-    }
-
-    private _drawCircle(centerX: number, centerY: number, radius: number, context: CanvasRenderingContext2D) {
-        context.beginPath();
-        context.arc(centerX, centerY, radius + 1, 0, 2 * Math.PI, false);
-        context.lineWidth = 3;
-        context.strokeStyle = '#333333';
-        context.stroke();
-        context.beginPath();
-        context.arc(centerX, centerY, radius, 0, 2 * Math.PI, false);
-        context.lineWidth = 3;
-        context.strokeStyle = '#ffffff';
-        context.stroke();
-    }
-
-    private _createColorWheelCanvas(radius: number, thickness: number): HTMLCanvasElement {
-        var canvas = document.createElement("canvas");
-        canvas.width = radius * 2;
-        canvas.height = radius * 2;
-        var context = <CanvasRenderingContext2D>canvas.getContext("2d");
-        var image = context.getImageData(0, 0, radius * 2, radius * 2);
-        var data = image.data;
-
-        var color = this._tmpColor;
-        var maxDistSq = radius * radius;
-        var innerRadius = radius - thickness;
-        var minDistSq = innerRadius * innerRadius;
-
-        for (var x = -radius; x < radius; x++) {
-            for (var y = -radius; y < radius; y++) {
-
-                var distSq = x * x + y * y;
-
-                if (distSq > maxDistSq || distSq < minDistSq) {
-                    continue;
-                }
-
-                var dist = Math.sqrt(distSq);
-                var ang = Math.atan2(y, x);
-
-                this._HSVtoRGB(ang * 180 / Math.PI + 180, dist / radius, 1, color);
-
-                var index = ((x + radius) + ((y + radius) * 2 * radius)) * 4;
-
-                data[index] = color.r * 255;
-                data[index + 1] = color.g * 255;
-                data[index + 2] = color.b * 255;
-                var alphaRatio = (dist - innerRadius) / (radius - innerRadius);
-
-                //apply less alpha to bigger color pickers
-                var alphaAmount = .2;
-                var maxAlpha = .2;
-                var minAlpha = .04;
-                var lowerRadius = 50;
-                var upperRadius = 150;
-
-                if (radius < lowerRadius) {
-                    alphaAmount = maxAlpha;
-                } else if (radius > upperRadius) {
-                    alphaAmount = minAlpha;
-                } else {
-                    alphaAmount = (minAlpha - maxAlpha) * (radius - lowerRadius) / (upperRadius - lowerRadius) + maxAlpha;
-                }
-
-                var alphaRatio = (dist - innerRadius) / (radius - innerRadius);
-
-                if (alphaRatio < alphaAmount) {
-                    data[index + 3] = 255 * (alphaRatio / alphaAmount);
-                } else if (alphaRatio > 1 - alphaAmount) {
-                    data[index + 3] = 255 * (1.0 - ((alphaRatio - (1 - alphaAmount)) / alphaAmount));
-                } else {
-                    data[index + 3] = 255;
-                }
-
-            }
-        }
-
-        context.putImageData(image, 0, 0);
-
-        return canvas;
-    }
-
-    private _RGBtoHSV(color: Color3, result: Color3) {
-        var r = color.r;
-        var g = color.g;
-        var b = color.b;
-
-        var max = Math.max(r, g, b);
-        var min = Math.min(r, g, b);
-        var h = 0;
-        var s = 0;
-        var v = max;
-
-        var dm = max - min;
-
-        if (max !== 0) {
-            s = dm / max;
-        }
-
-        if (max != min) {
-            if (max == r) {
-                h = (g - b) / dm;
-                if (g < b) {
-                    h += 6;
-                }
-            } else if (max == g) {
-                h = (b - r) / dm + 2;
-            } else if (max == b) {
-                h = (r - g) / dm + 4;
-            }
-            h *= 60;
-        }
-
-        result.r = h;
-        result.g = s;
-        result.b = v;
-    }
-
-    private _HSVtoRGB(hue: number, saturation: number, value: number, result: Color3) {
-        var chroma = value * saturation;
-        var h = hue / 60;
-        var x = chroma * (1 - Math.abs((h % 2) - 1));
-        var r = 0;
-        var g = 0;
-        var b = 0;
-
-        if (h >= 0 && h <= 1) {
-            r = chroma;
-            g = x;
-        } else if (h >= 1 && h <= 2) {
-            r = x;
-            g = chroma;
-        } else if (h >= 2 && h <= 3) {
-            g = chroma;
-            b = x;
-        } else if (h >= 3 && h <= 4) {
-            g = x;
-            b = chroma;
-        } else if (h >= 4 && h <= 5) {
-            r = x;
-            b = chroma;
-        } else if (h >= 5 && h <= 6) {
-            r = chroma;
-            b = x;
-        }
-
-        var m = value - chroma;
-        result.set((r + m), (g + m), (b + m));
-    }
-
-    /** @hidden */
-    public _draw(context: CanvasRenderingContext2D): void {
-        context.save();
-
-        this._applyStates(context);
-
-        var radius = Math.min(this._currentMeasure.width, this._currentMeasure.height) * .5;
-        var wheelThickness = radius * .2;
-        var left = this._currentMeasure.left;
-        var top = this._currentMeasure.top;
-
-        if (!this._colorWheelCanvas || this._colorWheelCanvas.width != radius * 2) {
-            this._colorWheelCanvas = this._createColorWheelCanvas(radius, wheelThickness);
-        }
-
-        this._updateSquareProps();
-
-        if (this.shadowBlur || this.shadowOffsetX || this.shadowOffsetY) {
-            context.shadowColor = this.shadowColor;
-            context.shadowBlur = this.shadowBlur;
-            context.shadowOffsetX = this.shadowOffsetX;
-            context.shadowOffsetY = this.shadowOffsetY;
-
-            context.fillRect(this._squareLeft, this._squareTop, this._squareSize, this._squareSize);
-        }
-
-        context.drawImage(this._colorWheelCanvas, left, top);
-
-        if (this.shadowBlur || this.shadowOffsetX || this.shadowOffsetY) {
-            context.shadowBlur = 0;
-            context.shadowOffsetX = 0;
-            context.shadowOffsetY = 0;
-        }
-
-        this._drawGradientSquare(this._h,
-            this._squareLeft,
-            this._squareTop,
-            this._squareSize,
-            this._squareSize,
-            context);
-
-        var cx = this._squareLeft + this._squareSize * this._s;
-        var cy = this._squareTop + this._squareSize * (1 - this._v);
-
-        this._drawCircle(cx, cy, radius * .04, context);
-
-        var dist = radius - wheelThickness * .5;
-        cx = left + radius + Math.cos((this._h - 180) * Math.PI / 180) * dist;
-        cy = top + radius + Math.sin((this._h - 180) * Math.PI / 180) * dist;
-        this._drawCircle(cx, cy, wheelThickness * .35, context);
-
-        context.restore();
-    }
-
-    // Events
-    private _pointerIsDown = false;
-
-    private _updateValueFromPointer(x: number, y: number): void {
-        if (this._pointerStartedOnWheel) {
-            var radius = Math.min(this._currentMeasure.width, this._currentMeasure.height) * .5;
-            var centerX = radius + this._currentMeasure.left;
-            var centerY = radius + this._currentMeasure.top;
-            this._h = Math.atan2(y - centerY, x - centerX) * 180 / Math.PI + 180;
-        }
-        else if (this._pointerStartedOnSquare) {
-            this._updateSquareProps();
-            this._s = (x - this._squareLeft) / this._squareSize;
-            this._v = 1 - (y - this._squareTop) / this._squareSize;
-            this._s = Math.min(this._s, 1);
-            this._s = Math.max(this._s, 0.00001);
-            this._v = Math.min(this._v, 1);
-            this._v = Math.max(this._v, 0.00001);
-        }
-
-        this._HSVtoRGB(this._h, this._s, this._v, this._tmpColor);
-
-        this.value = this._tmpColor;
-    }
-
-    private _isPointOnSquare(x: number, y: number): boolean {
-        this._updateSquareProps();
-
-        var left = this._squareLeft;
-        var top = this._squareTop;
-        var size = this._squareSize;
-
-        if (x >= left && x <= left + size &&
-            y >= top && y <= top + size) {
-            return true;
-        }
-
-        return false;
-    }
-
-    private _isPointOnWheel(x: number, y: number): boolean {
-        var radius = Math.min(this._currentMeasure.width, this._currentMeasure.height) * .5;
-        var centerX = radius + this._currentMeasure.left;
-        var centerY = radius + this._currentMeasure.top;
-        var wheelThickness = radius * .2;
-        var innerRadius = radius - wheelThickness;
-        var radiusSq = radius * radius;
-        var innerRadiusSq = innerRadius * innerRadius;
-
-        var dx = x - centerX;
-        var dy = y - centerY;
-
-        var distSq = dx * dx + dy * dy;
-
-        if (distSq <= radiusSq && distSq >= innerRadiusSq) {
-            return true;
-        }
-
-        return false;
-    }
-
-    public _onPointerDown(target: Control, coordinates: Vector2, pointerId: number, buttonIndex: number): boolean {
-        if (!super._onPointerDown(target, coordinates, pointerId, buttonIndex)) {
-            return false;
-        }
-
-        this._pointerIsDown = true;
-
-        this._pointerStartedOnSquare = false;
-        this._pointerStartedOnWheel = false;
-
-        // Invert transform
-        this._invertTransformMatrix.transformCoordinates(coordinates.x, coordinates.y, this._transformedPosition);
-
-        let x = this._transformedPosition.x;
-        let y = this._transformedPosition.y;
-
-        if (this._isPointOnSquare(x, y)) {
-            this._pointerStartedOnSquare = true;
-        } else if (this._isPointOnWheel(x, y)) {
-            this._pointerStartedOnWheel = true;
-        }
-
-        this._updateValueFromPointer(x, y);
-        this._host._capturingControl[pointerId] = this;
-
-        return true;
-    }
-
-    public _onPointerMove(target: Control, coordinates: Vector2): void {
-        // Invert transform
-        this._invertTransformMatrix.transformCoordinates(coordinates.x, coordinates.y, this._transformedPosition);
-
-        let x = this._transformedPosition.x;
-        let y = this._transformedPosition.y;
-
-        if (this._pointerIsDown) {
-            this._updateValueFromPointer(x, y);
-        }
-
-        super._onPointerMove(target, coordinates);
-    }
-
-    public _onPointerUp(target: Control, coordinates: Vector2, pointerId: number, buttonIndex: number, notifyClick: boolean): void {
-        this._pointerIsDown = false;
-
-        delete this._host._capturingControl[pointerId];
-        super._onPointerUp(target, coordinates, pointerId, buttonIndex, notifyClick);
-    }
-=======
 import { Observable } from "babylonjs/Misc/observable";
 import { Color3, Vector2 } from "babylonjs/Maths/math";
 
@@ -2012,5 +1574,4 @@
             }
         });
     }
->>>>>>> e7961478
 }