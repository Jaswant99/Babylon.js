--- conflicted
+++ resolved
@@ -135,12 +135,9 @@
 - Added customShaderNameResolve to PBRMaterialBase to allow subclasses to specify custom shader information [MackeyK24](https://github.com/mackeyk24))
 - Added PBRCustomMaterial to material library to allow easy subclassing of PBR materials [MackeyK24](https://github.com/mackeyk24))
 - Added `auto-exposure` support in `StandardRenderingPipeline` when `HDR` is enabled ([julien-moreau](https://github.com/julien-moreau))
-<<<<<<< HEAD
-- Update `DracoCompression` to use web workers ([bghgary](https://github.com/bghgary))
-=======
 - Added `Matrix.RotationAlignToRef` method to obtain rotation matrix from one vector to another ([sable](https://github.com/thscott))
 - ArcRotateCamera will now cache the necessary matrices when modifying its upVector, instead of calculating them each time they're needed ([sable](https://github.com/thscott))
->>>>>>> 3a2d1be3
+- Update `DracoCompression` to use web workers ([bghgary](https://github.com/bghgary))
 
 ### OBJ Loader
 - Add color vertex support (not part of standard) ([brianzinn](https://github.com/brianzinn))
