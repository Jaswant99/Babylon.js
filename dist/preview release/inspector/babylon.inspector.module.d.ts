--- conflicted
+++ resolved
@@ -1,2287 +1,54 @@
 /*Babylon.js Inspector*/
-// Dependencies for this module:
-//   ../../../../Tools/gulp/babylonjs
-
-declare module 'babylonjs-inspector' {
-    export * from "babylonjs-inspector/inspector";
-}
-
-<<<<<<< HEAD
-declare module 'babylonjs-inspector/adapters' {
-    export * from 'babylonjs-inspector/adapters/Adapter';
-    export * from 'babylonjs-inspector/adapters/CameraAdapter';
-    export * from 'babylonjs-inspector/adapters/GUIAdapter';
-    export * from 'babylonjs-inspector/adapters/LightAdapter';
-    export * from 'babylonjs-inspector/adapters/MaterialAdapter';
-    export * from 'babylonjs-inspector/adapters/MeshAdapter';
-    export * from 'babylonjs-inspector/adapters/PhysicsImpostorAdapter';
-    export * from 'babylonjs-inspector/adapters/SoundAdapter';
-    export * from 'babylonjs-inspector/adapters/TextureAdapter';
-}
-
-declare module 'babylonjs-inspector/details' {
-    export * from 'babylonjs-inspector/details/DetailPanel';
-    export * from 'babylonjs-inspector/details/Property';
-    export * from 'babylonjs-inspector/details/PropertyLine';
-}
-
-declare module 'babylonjs-inspector/gui' {
-    export * from 'babylonjs-inspector/gui/BasicElement';
-    export * from 'babylonjs-inspector/gui/ColorElement';
-    export * from 'babylonjs-inspector/gui/ColorPickerElement';
-    export * from 'babylonjs-inspector/gui/CubeTextureElement';
-    export * from 'babylonjs-inspector/gui/HDRCubeTextureElement';
-    export * from 'babylonjs-inspector/gui/SearchBar';
-    export * from 'babylonjs-inspector/gui/TextureElement';
-    export * from 'babylonjs-inspector/gui/Tooltip';
-}
-
-declare module 'babylonjs-inspector/helpers' {
-    export * from 'babylonjs-inspector/helpers/Helpers';
-}
-
-declare module 'babylonjs-inspector/scheduler' {
-    export * from 'babylonjs-inspector/scheduler/Scheduler';
-}
-
-declare module 'babylonjs-inspector/tabs' {
-    export * from 'babylonjs-inspector/tabs/CameraTab';
-    export * from 'babylonjs-inspector/tabs/ConsoleTab';
-    export * from 'babylonjs-inspector/tabs/GLTFTab';
-    export * from 'babylonjs-inspector/tabs/GUITab';
-    export * from 'babylonjs-inspector/tabs/LightTab';
-    export * from 'babylonjs-inspector/tabs/MaterialTab';
-    export * from 'babylonjs-inspector/tabs/MeshTab';
-    export * from 'babylonjs-inspector/tabs/PhysicsTab';
-    export * from 'babylonjs-inspector/tabs/PropertyTab';
-    export * from 'babylonjs-inspector/tabs/SceneTab';
-    export * from 'babylonjs-inspector/tabs/SoundTab';
-    export * from 'babylonjs-inspector/tabs/StatsTab';
-    export * from 'babylonjs-inspector/tabs/Tab';
-    export * from 'babylonjs-inspector/tabs/TabBar';
-    export * from 'babylonjs-inspector/tabs/TextureTab';
-    export * from 'babylonjs-inspector/tabs/ToolsTab';
-}
-
-declare module 'babylonjs-inspector/tools' {
-    export * from 'babylonjs-inspector/tools/AbstractTool';
-    export * from 'babylonjs-inspector/tools/DisposeTool';
-    export * from 'babylonjs-inspector/tools/FullscreenTool';
-    export * from 'babylonjs-inspector/tools/LabelTool';
-    export * from 'babylonjs-inspector/tools/PauseScheduleTool';
-    export * from 'babylonjs-inspector/tools/PickTool';
-    export * from 'babylonjs-inspector/tools/PopupTool';
-    export * from 'babylonjs-inspector/tools/RefreshTool';
-    export * from 'babylonjs-inspector/tools/Toolbar';
-}
-
-declare module 'babylonjs-inspector/tree' {
-    export * from 'babylonjs-inspector/tree/TreeItem';
-}
-
-declare module 'babylonjs-inspector/treetools' {
-    export * from 'babylonjs-inspector/treetools/AbstractTreeTool';
-    export * from 'babylonjs-inspector/treetools/BoundingBox';
-    export * from 'babylonjs-inspector/treetools/CameraPOV';
-    export * from 'babylonjs-inspector/treetools/Checkbox';
-    export * from 'babylonjs-inspector/treetools/DebugArea';
-    export * from 'babylonjs-inspector/treetools/Info';
-    export * from 'babylonjs-inspector/treetools/SoundInteractions';
-}
-
-declare module 'babylonjs-inspector/Inspector' {
-    import { AbstractMesh, Nullable, Scene, Observable } from "babylonjs";
-    
-    export class Inspector {
-            /** The HTML document relative to this inspector (the window or the popup depending on its mode) */
-            static DOCUMENT: HTMLDocument;
-            /** The HTML window. In popup mode, it's the popup itself. Otherwise, it's the current tab */
-            static WINDOW: Window;
-            onGUILoaded: Observable<any>;
-            static GUIObject: any;
-            /** The inspector is created with the given engine.
-                * If the parameter 'popup' is false, the inspector is created as a right panel on the main window.
-                * If the parameter 'popup' is true, the inspector is created in another popup.
-                */
-            constructor(scene: Scene, popup?: boolean, initialTab?: number | string, parentElement?: Nullable<HTMLElement>, newColors?: {
-                    backgroundColor?: string;
-                    backgroundColorLighter?: string;
-                    backgroundColorLighter2?: string;
-                    backgroundColorLighter3?: string;
-                    color?: string;
-                    colorTop?: string;
-                    colorBot?: string;
-            });
-            readonly scene: Scene;
-            readonly popupMode: boolean;
-            /**
-                * Filter the list of item present in the tree.
-                * All item returned should have the given filter contained in the item id.
-             */
-            filterItem(filter: string): void;
-            /** Display the mesh tab on the given object */
-            displayObjectDetails(mesh: AbstractMesh): void;
-            /** Clean the whole tree of item and rebuilds it */
-            refresh(): void;
-            /** Remove the inspector panel when it's built as a right panel:
-                * remove the right panel and remove the wrapper
-                */
-            dispose(): void;
-            /** Open the inspector in a new popup
-                * Set 'firstTime' to true if there is no inspector created beforehands
-                */
-            openPopup(firstTime?: boolean): void;
-            getActiveTabIndex(): number;
-    }
-}
-
-declare module 'babylonjs-inspector/properties' {
-    import { Vector2, Vector3, Color3, Color4, Quaternion, Size, Texture, RenderTargetTexture, DynamicTexture, BaseTexture, CubeTexture, HDRCubeTexture, Sound, ArcRotateCamera, FreeCamera, Scene, TransformNode, AbstractMesh, Mesh, StandardMaterial, PBRMaterial, PhysicsImpostor, ImageProcessingConfiguration, ColorCurves } from "babylonjs";
-    export const PROPERTIES: {
-        /** Format the given object :
-          * If a format function exists, returns the result of this function.
-          * If this function doesn't exists, return the object type instead
-          */
-        format: (obj: any) => any;
-        'type_not_defined': {
-            properties: any[];
-            format: () => string;
-        };
-        'Vector2': {
-            type: typeof Vector2;
-            format: (vec: Vector2) => string;
-        };
-        'Vector3': {
-            type: typeof Vector3;
-            format: (vec: Vector3) => string;
-        };
-        'Color3': {
-            type: typeof Color3;
-            format: (color: Color3) => string;
-            slider: {
-                r: {
-                    min: number;
-                    max: number;
-                    step: number;
-                };
-                g: {
-                    min: number;
-                    max: number;
-                    step: number;
-                };
-                b: {
-                    min: number;
-                    max: number;
-                    step: number;
-                };
-            };
-        };
-        'Color4': {
-            type: typeof Color4;
-            format: (color: Color4) => string;
-            slider: {
-                r: {
-                    min: number;
-                    max: number;
-                    step: number;
-                };
-                g: {
-                    min: number;
-                    max: number;
-                    step: number;
-                };
-                b: {
-                    min: number;
-                    max: number;
-                    step: number;
-                };
-            };
-        };
-        'Quaternion': {
-            type: typeof Quaternion;
-        };
-        'Size': {
-            type: typeof Size;
-            format: (size: Size) => string;
-        };
-        'Texture': {
-            type: typeof Texture;
-            format: (tex: Texture) => string;
-        };
-        'RenderTargetTexture': {
-            type: typeof RenderTargetTexture;
-        };
-        'DynamicTexture': {
-            type: typeof DynamicTexture;
-        };
-        'BaseTexture': {
-            type: typeof BaseTexture;
-        };
-        'CubeTexture': {
-            type: typeof CubeTexture;
-        };
-        'HDRCubeTexture': {
-            type: typeof HDRCubeTexture;
-        };
-        'Sound': {
-            type: typeof Sound;
-        };
-        'ArcRotateCamera': {
-            type: typeof ArcRotateCamera;
-            slider: {
-                alpha: {
-                    min: number;
-                    max: number;
-                    step: number;
-                };
-                beta: {
-                    min: number;
-                    max: number;
-                    step: number;
-                };
-                fov: {
-                    min: number;
-                    max: number;
-                    step: number;
-                };
-            };
-        };
-        'FreeCamera': {
-            type: typeof FreeCamera;
-            slider: {
-                fov: {
-                    min: number;
-                    max: number;
-                    step: number;
-                };
-            };
-        };
-        'Scene': {
-            type: typeof Scene;
-        };
-        'TransformNode': {
-            type: typeof TransformNode;
-            format: (m: TransformNode) => string;
-        };
-        'AbstractMesh': {
-            type: typeof AbstractMesh;
-            format: (m: AbstractMesh) => string;
-        };
-        'Mesh': {
-            type: typeof Mesh;
-            format: (m: Mesh) => string;
-            slider: {
-                visibility: {
-                    min: number;
-                    max: number;
-                    step: number;
-                };
-            };
-        };
-        'StandardMaterial': {
-            type: typeof StandardMaterial;
-            format: (mat: StandardMaterial) => string;
-            slider: {
-                alpha: {
-                    min: number;
-                    max: number;
-                    step: number;
-                };
-            };
-        };
-        'PBRMaterial': {
-            type: typeof PBRMaterial;
-            slider: {
-                alpha: {
-                    min: number;
-                    max: number;
-                    step: number;
-                };
-            };
-        };
-        'PhysicsImpostor': {
-            type: typeof PhysicsImpostor;
-        };
-        'ImageProcessingConfiguration': {
-            type: typeof ImageProcessingConfiguration;
-        };
-        'ColorCurves': {
-            type: typeof ColorCurves;
-        };
-    };
-}
-
-declare module 'babylonjs-inspector/properties_gui' {
-    export type GUITyping = any;
-    export let guiLoaded: boolean;
-    /**
-       * Function that add gui objects properties to the variable PROPERTIES
-       */
-    export function loadGUIProperties(GUI: GUITyping): void;
-}
-
-declare module 'babylonjs-inspector/adapters/Adapter' {
-    import { PropertyLine } from "babylonjs-inspector/details/PropertyLine";
-    import { AbstractTreeTool } from "babylonjs-inspector/treetools/AbstractTreeTool";
-    export abstract class Adapter {
-            protected _obj: any;
-            constructor(obj: any);
-            /** Returns the name displayed in the tree */
-            abstract id(): string;
-            /** Returns the type of this object - displayed in the tree */
-            abstract type(): string;
-            /** Returns the list of properties to be displayed for this adapter */
-            abstract getProperties(): Array<PropertyLine>;
-            /** Returns true if the given object correspond to this  */
-            correspondsTo(obj: any): boolean;
-            /** Returns the adapter unique name */
-            readonly name: string;
-            /**
-                * Returns the actual object used for this adapter
-                */
-            readonly object: any;
-            /** Returns the list of tools available for this adapter */
-            abstract getTools(): Array<AbstractTreeTool>;
-    }
-}
-
-declare module 'babylonjs-inspector/adapters/CameraAdapter' {
-    import { Camera } from "babylonjs";
-    import { AbstractTreeTool } from "babylonjs-inspector/treetools/AbstractTreeTool";
-    import { PropertyLine } from "babylonjs-inspector/details/PropertyLine";
-    import { ICameraPOV } from "babylonjs-inspector/treetools/CameraPOV";
-    import { Adapter } from "babylonjs-inspector/adapters/Adapter";
-    export class CameraAdapter extends Adapter implements ICameraPOV {
-        constructor(obj: Camera);
-        /** Returns the name displayed in the tree */
-        id(): string;
-        /** Returns the type of this object - displayed in the tree */
-        type(): string;
-        /** Returns the list of properties to be displayed for this adapter */
-        getProperties(): Array<PropertyLine>;
-        getTools(): Array<AbstractTreeTool>;
-        setPOV(): void;
-        getCurrentActiveCamera(): string;
-    }
-}
-
-declare module 'babylonjs-inspector/adapters/GUIAdapter' {
-    import { PropertyLine } from "babylonjs-inspector/details/PropertyLine";
-    import { AbstractTreeTool } from "babylonjs-inspector/treetools/AbstractTreeTool";
-    import { IToolVisible } from "babylonjs-inspector/treetools/Checkbox";
-    import { Adapter } from "babylonjs-inspector/adapters/Adapter";
-    export class GUIAdapter extends Adapter implements IToolVisible {
-        constructor(obj: any);
-        /** Returns the name displayed in the tree */
-        id(): string;
-        /** Returns the type of this object - displayed in the tree */
-        type(): string;
-        /** Returns the list of properties to be displayed for this adapter */
-        getProperties(): Array<PropertyLine>;
-        getTools(): Array<AbstractTreeTool>;
-        setVisible(b: boolean): void;
-        isVisible(): boolean;
-    }
-}
-
-declare module 'babylonjs-inspector/adapters/LightAdapter' {
-    import { PropertyLine } from "babylonjs-inspector/details/PropertyLine";
-    import { AbstractTreeTool } from "babylonjs-inspector/treetools/AbstractTreeTool";
-    import { IToolVisible } from "babylonjs-inspector/treetools/Checkbox";
-    import { Adapter } from "babylonjs-inspector/adapters/Adapter";
-    export class LightAdapter extends Adapter implements IToolVisible {
-        constructor(obj: BABYLON.Light);
-        /** Returns the name displayed in the tree */
-        id(): string;
-        /** Returns the type of this object - displayed in the tree */
-        type(): string;
-        /** Returns the list of properties to be displayed for this adapter */
-        getProperties(): Array<PropertyLine>;
-        getTools(): Array<AbstractTreeTool>;
-        setVisible(b: boolean): void;
-        isVisible(): boolean;
-    }
-}
-
-declare module 'babylonjs-inspector/adapters/MaterialAdapter' {
-    import { Material } from "babylonjs";
-    import { PropertyLine } from "babylonjs-inspector/details/PropertyLine";
-    import { AbstractTreeTool } from "babylonjs-inspector/treetools/AbstractTreeTool";
-    import { Adapter } from "babylonjs-inspector/adapters/Adapter";
-    export class MaterialAdapter extends Adapter {
-        constructor(obj: Material);
-        /** Returns the name displayed in the tree */
-        id(): string;
-        /** Returns the type of this object - displayed in the tree */
-        type(): string;
-        /** Returns the list of properties to be displayed for this adapter */
-        getProperties(): Array<PropertyLine>;
-        /** No tools for a material adapter */
-        getTools(): Array<AbstractTreeTool>;
-    }
-}
-
-declare module 'babylonjs-inspector/adapters/MeshAdapter' {
-    import { Node } from "babylonjs";
-    import { PropertyLine } from "babylonjs-inspector/details/PropertyLine";
-    import { AbstractTreeTool } from "babylonjs-inspector/treetools/AbstractTreeTool";
-    import { IToolBoundingBox } from "babylonjs-inspector/treetools/BoundingBox";
-    import { IToolVisible } from "babylonjs-inspector/treetools/Checkbox";
-    import { IToolDebug } from "babylonjs-inspector/treetools/DebugArea";
-    import { IToolInfo } from "babylonjs-inspector/treetools/Info";
-    import { Adapter } from "babylonjs-inspector/adapters/Adapter";
-    export class MeshAdapter extends Adapter implements IToolVisible, IToolDebug, IToolBoundingBox, IToolInfo {
-            constructor(mesh: Node);
-            /** Returns the name displayed in the tree */
-            id(): string;
-            /** Returns the type of this object - displayed in the tree */
-            type(): string;
-            /** Returns the list of properties to be displayed for this adapter */
-            getProperties(): Array<PropertyLine>;
-            getTools(): Array<AbstractTreeTool>;
-            setVisible(b: boolean): void;
-            isVisible(): boolean;
-            isBoxVisible(): boolean;
-            setBoxVisible(b: boolean): boolean;
-            debug(enable: boolean): void;
-            /** Returns some information about this mesh */
-            getInfo(): string;
-    }
-}
-
-declare module 'babylonjs-inspector/adapters/PhysicsImpostorAdapter' {
-    import { PhysicsImpostor } from "babylonjs";
-    import { PropertyLine } from "babylonjs-inspector/details/PropertyLine";
-    import { AbstractTreeTool } from "babylonjs-inspector/treetools/AbstractTreeTool";
-    import { IToolVisible } from "babylonjs-inspector/treetools/Checkbox";
-    import { Adapter } from "babylonjs-inspector/adapters/Adapter";
-    export class PhysicsImpostorAdapter extends Adapter implements IToolVisible {
-        constructor(obj: PhysicsImpostor, viewer: any);
-        /** Returns the name displayed in the tree */
-        id(): string;
-        /** Returns the type of this object - displayed in the tree */
-        type(): string;
-        /** Returns the list of properties to be displayed for this adapter */
-        getProperties(): Array<PropertyLine>;
-        getTools(): Array<AbstractTreeTool>;
-        setVisible(b: boolean): void;
-        isVisible(): boolean;
-    }
-}
-
-declare module 'babylonjs-inspector/adapters/SoundAdapter' {
-    import { Sound } from "babylonjs";
-    import { PropertyLine } from "babylonjs-inspector/details/PropertyLine";
-    import { AbstractTreeTool } from "babylonjs-inspector/treetools/AbstractTreeTool";
-    import { ISoundInteractions } from "babylonjs-inspector/treetools/SoundInteractions";
-    import { Adapter } from "babylonjs-inspector/adapters/Adapter";
-    export class SoundAdapter extends Adapter implements ISoundInteractions {
-        constructor(obj: Sound);
-        /** Returns the name displayed in the tree */
-        id(): string;
-        /** Returns the type of this object - displayed in the tree */
-        type(): string;
-        /** Returns the list of properties to be displayed for this adapter */
-        getProperties(): Array<PropertyLine>;
-        getTools(): Array<AbstractTreeTool>;
-        setPlaying(callback: Function): void;
-=======
-declare module 'babylonjs-inspector/inspector' {
-    import { Scene, Observable, IInspectorOptions } from "babylonjs";
-    import { PropertyChangedEvent } from "babylonjs-inspector/components/propertyChangedEvent";
-    export class Inspector {
-        static OnSelectionChangeObservable: Observable<string>;
-        static OnPropertyChangedObservable: Observable<PropertyChangedEvent>;
-        static readonly IsVisible: boolean;
-        static EarlyAttachToLoader(): void;
-        static Show(scene: Scene, userOptions: Partial<IInspectorOptions>): void;
-        static Hide(): void;
->>>>>>> 39456d51
-    }
-}
-
-declare module 'babylonjs-inspector/components/propertyChangedEvent' {
-    export class PropertyChangedEvent {
-        object: any;
-        property: string;
-        value: any;
-<<<<<<< HEAD
-        readonly type: string;
-        obj: any;
-    }
-}
-
-declare module 'babylonjs-inspector/details/PropertyLine' {
-    import { Nullable } from "babylonjs";
-    import { Property } from "babylonjs-inspector/details/Property";
-    export class PropertyFormatter {
-            /**
-                * Format the value of the given property of the given object.
-                */
-            static format(obj: any, prop: string): string;
-    }
-    /**
-        * A property line represents a line in the detail panel. This line is composed of :
-        * - a name (the property name)
-        * - a value if this property is of a type 'simple' : string, number, boolean, color, texture
-        * - the type of the value if this property is of a complex type (Vector2, Size, ...)
-        * - a ID if defined (otherwise an empty string is displayed)
-        * The original object is sent to the value object who will update it at will.
-        *
-        * A property line can contain OTHER property line objects in the case of a complex type.
-        * If this instance has no link to other instances, its type is ALWAYS a simple one (see above).
-        *
-        */
-    export class PropertyLine {
-            constructor(prop: Property, parent?: Nullable<PropertyLine>, level?: number);
-            validateInput(value: any, forceupdate?: boolean): void;
-            /** Retrieve the correct object from its parent.
-                * If no parent exists, returns the property value.
-                * This method is used at each update in case the property object is removed from the original object
-                * (example : mesh.position = new Vector3 ; the original vector3 object is deleted from the mesh).
-             */
-            updateObject(): any;
-            readonly name: string;
-            readonly value: any;
-            readonly type: string;
-            /** Delete properly this property line.
-                * Removes itself from the scheduler.
-                * Dispose all viewer element (color, texture...)
-                */
-            dispose(): void;
-            /**
-                * Update the property division with the new property value.
-                * If this property is complex, update its child, otherwise update its text content
-                */
-            update(): void;
-            toHtml(): HTMLElement;
-            closeDetails(): void;
-    }
-}
-
-declare module 'babylonjs-inspector/gui/BasicElement' {
-    /**
-        * Represents a html div element.
-        * The div is built when an instance of BasicElement is created.
-        */
-    export abstract class BasicElement {
-            protected _div: HTMLDivElement;
-            constructor();
-            /**
-                * Returns the div element
-                */
-            toHtml(): HTMLDivElement;
-            /**
-                * Build the html element
-                */
-            protected _build(): void;
-            abstract update(data?: any): void;
-            /** Default dispose method if needed */
-            dispose(): void;
-    }
-}
-
-declare module 'babylonjs-inspector/gui/ColorElement' {
-    import { Color3, Color4 } from "babylonjs";
-    import { BasicElement } from "babylonjs-inspector/gui/BasicElement";
-    /**
-     * Display a very small div corresponding to the given color
-     */
-    export class ColorElement extends BasicElement {
-        constructor(color: Color4 | Color3);
-        update(color?: Color4 | Color3): void;
-    }
-}
-
-declare module 'babylonjs-inspector/gui/ColorPickerElement' {
-    import { Color3, Color4 } from "babylonjs";
-    import { PropertyLine } from "babylonjs-inspector/details/PropertyLine";
-    import { BasicElement } from "babylonjs-inspector/gui/BasicElement";
-    /**
-      * Represents a html div element.
-      * The div is built when an instance of BasicElement is created.
-      */
-    export class ColorPickerElement extends BasicElement {
-        protected _input: HTMLInputElement;
-        constructor(color: Color4 | Color3, propertyLine: PropertyLine);
-        update(color?: Color4 | Color3): void;
-    }
-}
-
-declare module 'babylonjs-inspector/gui/CubeTextureElement' {
-    import { Mesh, Scene, Texture } from "babylonjs";
-    import { BasicElement } from "babylonjs-inspector/gui/BasicElement";
-    /**
-     * Display a very small div. A new canvas is created, with a new js scene, containing only the
-     * cube texture in a cube
-     */
-    export class CubeTextureElement extends BasicElement {
-        protected _scene: Scene;
-        protected _cube: Mesh;
-        protected _textureUrl: string;
-        /** The texture given as a parameter should be cube. */
-        constructor(tex: Texture);
-        update(tex?: Texture): void;
-        /** Creates the box  */
-        protected _populateScene(): void;
-        /** Removes properly the babylon engine */
-        dispose(): void;
-    }
-}
-
-declare module 'babylonjs-inspector/gui/HDRCubeTextureElement' {
-    import { Texture } from "babylonjs";
-    import { CubeTextureElement } from "babylonjs-inspector/gui/CubeTextureElement";
-    /**
-     * Display a very small div. A new canvas is created, with a new js scene, containing only the
-     * cube texture in a cube
-     */
-    export class HDRCubeTextureElement extends CubeTextureElement {
-        /** The texture given as a parameter should be cube. */
-        constructor(tex: Texture);
-        /** Creates the box  */
-        protected _populateScene(): void;
-    }
-}
-
-declare module 'babylonjs-inspector/gui/SearchBar' {
-    import { DetailPanel } from "babylonjs-inspector/details/DetailPanel";
-    import { PropertyTab } from "babylonjs-inspector/tabs/PropertyTab";
-    import { BasicElement } from "babylonjs-inspector/gui/BasicElement";
-    /**
-      * A search bar can be used to filter elements in the tree panel.
-      * At each keypress on the input, the treepanel will be filtered.
-      */
-    export class SearchBar extends BasicElement {
-        constructor(tab: PropertyTab);
-        /** Delete all characters typped in the input element */
-        reset(): void;
-        update(): void;
-    }
-    export class SearchBarDetails extends BasicElement {
-        constructor(tab: DetailPanel);
-        /** Delete all characters typped in the input element */
-        reset(): void;
-        update(): void;
-    }
-}
-
-declare module 'babylonjs-inspector/gui/TextureElement' {
-    import { Texture } from "babylonjs";
-    import { BasicElement } from "babylonjs-inspector/gui/BasicElement";
-    /**
-     * Display a very small div corresponding to the given texture. On mouse over, display the full image
-     */
-    export class TextureElement extends BasicElement {
-        constructor(tex: Texture);
-        update(tex?: Texture): void;
-    }
-}
-
-declare module 'babylonjs-inspector/gui/Tooltip' {
-    import { Nullable } from "babylonjs";
-    /**
-      * Creates a tooltip for the parent of the given html element
-      */
-    export class Tooltip {
-        constructor(elem: HTMLElement, tip: string, attachTo?: Nullable<HTMLElement>);
-    }
-}
-
-declare module 'babylonjs-inspector/helpers/Helpers' {
-    import { Nullable } from "babylonjs";
-    import { PropertyLine } from "babylonjs-inspector/details/PropertyLine";
-    export class Helpers {
-            /**
-                * Returns the type of the given object. First
-                * uses getClassName. If nothing is returned, used the type of the constructor
-                */
-            static GET_TYPE(obj: any): string;
-            /**
-                * Returns true if the user browser is edge.
-                */
-            static IsBrowserEdge(): boolean;
-            /**
-                * Returns true if the user browser is IE.
-                */
-            static IsBrowserIE(): boolean;
-            /** Send the event which name is given in parameter to the window */
-            static SEND_EVENT(eventName: string): void;
-            /** Returns the given number with 2 decimal number max if a decimal part exists */
-            static Trunc(nb: number): number;
-            /**
-                * Useful function used to create a div
-                */
-            static CreateDiv(className?: Nullable<string>, parent?: HTMLElement, tooltip?: string): HTMLDivElement;
-            /**
-                * Useful function used to create a input
-                */
-            static CreateInput(className?: string, parent?: HTMLElement, tooltip?: string): HTMLInputElement;
-            static CreateElement(element: string, className?: Nullable<string>, parent?: HTMLElement, tooltip?: string): HTMLElement;
-            /**
-                * Removes all children of the given div.
-                */
-            static CleanDiv(div: HTMLElement): void;
-            /**
-                * Returns the true value of the given CSS Attribute from the given element (in percentage or in pixel, as it was specified in the css)
-                */
-            static Css(elem: HTMLElement, cssAttribute: string): string;
-            static LoadScript(): void;
-            static IsSystemName(name: string): boolean;
-            /**
-                * Return an array of PropertyLine for an obj
-                * @param obj
-                */
-            static GetAllLinesProperties(obj: any): Array<PropertyLine>;
-            /**
-                * Returns an array of string corresponding to tjhe list of properties of the object to be displayed
-                * @param obj
-                */
-            static GetAllLinesPropertiesAsString(obj: any, dontTakeThis?: Array<string>): Array<string>;
-            static Capitalize(str: string): string;
-    }
-}
-
-declare module 'babylonjs-inspector/scheduler/Scheduler' {
-    import { PropertyLine } from "babylonjs-inspector/details/PropertyLine";
-    export class Scheduler {
-        /** Is this scheduler in pause ? */
-        pause: boolean;
-        /** All properties are refreshed every 250ms */
-        static REFRESH_TIME: number;
-        constructor();
-        static getInstance(): Scheduler;
-        /** Add a property line to be updated every X ms */
-        add(prop: PropertyLine): void;
-        /** Removes the given property from the list of properties to update */
-        remove(prop: PropertyLine): void;
-        dispose(): void;
-    }
-}
-
-declare module 'babylonjs-inspector/tabs/CameraTab' {
-    import { Inspector } from "babylonjs-inspector/Inspector";
-    import { TreeItem } from "babylonjs-inspector/tree/TreeItem";
-    import { PropertyTab } from "babylonjs-inspector/tabs/PropertyTab";
-    import { TabBar } from "babylonjs-inspector/tabs/TabBar";
-    export class CameraTab extends PropertyTab {
-        constructor(tabbar: TabBar, inspector: Inspector);
-        protected _getTree(): Array<TreeItem>;
-    }
-}
-
-declare module 'babylonjs-inspector/tabs/ConsoleTab' {
-    import { Inspector } from "babylonjs-inspector/Inspector";
-    import { Tab } from "babylonjs-inspector/tabs/Tab";
-    import { TabBar } from "babylonjs-inspector/tabs/TabBar";
-    /**
-      * The console tab will have two features :
-      * - hook all console.log call and display them in this panel (and in the browser console as well)
-      * - display all Babylon logs (called with Tools.Log...)
-      */
-    export class ConsoleTab extends Tab {
-        constructor(tabbar: TabBar, insp: Inspector);
-        /** Overrides super.dispose */
-        dispose(): void;
-        active(b: boolean): void;
-    }
-}
-
-declare module 'babylonjs-inspector/tabs/GLTFTab' {
-    import { Inspector } from "babylonjs-inspector/Inspector";
-    import { Tab } from "babylonjs-inspector/tabs/Tab";
-    import { TabBar } from "babylonjs-inspector/tabs/TabBar";
-    export class GLTFTab extends Tab {
-        static readonly IsSupported: boolean;
-        /** @hidden */
-        static _Initialize(): void;
-        constructor(tabbar: TabBar, inspector: Inspector);
-        dispose(): void;
-        /** @hidden */
-        static _GetLoaderDefaultsAsync(): Promise<any>;
-    }
-}
-
-declare module 'babylonjs-inspector/tabs/GUITab' {
-    import { Inspector } from "babylonjs-inspector/Inspector";
-    import { TreeItem } from "babylonjs-inspector/tree/TreeItem";
-    import { PropertyTab } from "babylonjs-inspector/tabs/PropertyTab";
-    import { TabBar } from "babylonjs-inspector/tabs/TabBar";
-    export class GUITab extends PropertyTab {
-        constructor(tabbar: TabBar, inspector: Inspector);
-        protected _getTree(): Array<TreeItem>;
-    }
-}
-
-declare module 'babylonjs-inspector/tabs/LightTab' {
-    import { Inspector } from "babylonjs-inspector/Inspector";
-    import { TreeItem } from "babylonjs-inspector/tree/TreeItem";
-    import { PropertyTab } from "babylonjs-inspector/tabs/PropertyTab";
-    import { TabBar } from "babylonjs-inspector/tabs/TabBar";
-    export class LightTab extends PropertyTab {
-        constructor(tabbar: TabBar, inspector: Inspector);
-        protected _getTree(): Array<TreeItem>;
-    }
-}
-
-declare module 'babylonjs-inspector/tabs/MaterialTab' {
-    import { Inspector } from "babylonjs-inspector/Inspector";
-    import { TreeItem } from "babylonjs-inspector/tree/TreeItem";
-    import { PropertyTab } from "babylonjs-inspector/tabs/PropertyTab";
-    import { TabBar } from "babylonjs-inspector/tabs/TabBar";
-    export class MaterialTab extends PropertyTab {
-        constructor(tabbar: TabBar, inspector: Inspector);
-        protected _getTree(): Array<TreeItem>;
-    }
-}
-
-declare module 'babylonjs-inspector/tabs/MeshTab' {
-    import { Inspector } from "babylonjs-inspector/Inspector";
-    import { TreeItem } from "babylonjs-inspector/tree/TreeItem";
-    import { PropertyTab } from "babylonjs-inspector/tabs/PropertyTab";
-    import { TabBar } from "babylonjs-inspector/tabs/TabBar";
-    export class MeshTab extends PropertyTab {
-        constructor(tabbar: TabBar, inspector: Inspector);
-        protected _getTree(): Array<TreeItem>;
-    }
-}
-
-declare module 'babylonjs-inspector/tabs/PhysicsTab' {
-    import { Inspector } from "babylonjs-inspector/Inspector";
-    import { TreeItem } from "babylonjs-inspector/tree/TreeItem";
-    import { PropertyTab } from "babylonjs-inspector/tabs/PropertyTab";
-    import { TabBar } from "babylonjs-inspector/tabs/TabBar";
-    export class PhysicsTab extends PropertyTab {
-        viewer: any;
-        constructor(tabbar: TabBar, inspector: Inspector);
-        protected _getTree(): Array<TreeItem>;
-    }
-}
-
-declare module 'babylonjs-inspector/tabs/PropertyTab' {
-    import { Nullable } from "babylonjs";
-    import { DetailPanel } from "babylonjs-inspector/details/DetailPanel";
-    import { SearchBar } from "babylonjs-inspector/gui/SearchBar";
-    import { Inspector } from "babylonjs-inspector/Inspector";
-    import { TreeItem } from "babylonjs-inspector/tree/TreeItem";
-    import { Tab } from "babylonjs-inspector/tabs/Tab";
-    import { TabBar } from "babylonjs-inspector/tabs/TabBar";
-    /**
-      * A Property tab can creates two panels:
-      * a tree panel and a detail panel,
-      * in which properties will be displayed.
-      * Both panels are separated by a resize bar
-      */
-    export abstract class PropertyTab extends Tab {
-        protected _inspector: Inspector;
-        /** The panel containing a list of items */
-        protected _treePanel: HTMLDivElement;
-        /** The panel containing a list if properties corresponding to an item */
-        protected _detailsPanel: DetailPanel;
-        protected _treeItems: Array<TreeItem>;
-        protected _searchBar: SearchBar;
-        constructor(tabbar: TabBar, name: string, insp: Inspector);
-        /** Overrides dispose */
-        dispose(): void;
-        update(_items?: Array<TreeItem>): void;
-        /** Display the details of the given item */
-        displayDetails(item: TreeItem): void;
-        /** Select an item in the tree */
-        select(item: TreeItem): void;
-        /** Set the given item as active in the tree */
-        activateNode(item: TreeItem): void;
-        /** Returns the treeitem corersponding to the given obj, null if not found */
-        getItemFor(_obj: any): Nullable<TreeItem>;
-        filter(filter: string): void;
-        /** Builds the tree panel */
-        protected abstract _getTree(): Array<TreeItem>;
-    }
-}
-
-declare module 'babylonjs-inspector/tabs/SceneTab' {
-    import { Inspector } from "babylonjs-inspector/Inspector";
-    import { Tab } from "babylonjs-inspector/tabs/Tab";
-    import { TabBar } from "babylonjs-inspector/tabs/TabBar";
-    export class SceneTab extends Tab {
-            constructor(tabbar: TabBar, insp: Inspector);
-            /** Overrides super.dispose */
-            dispose(): void;
-    }
-}
-
-declare module 'babylonjs-inspector/tabs/SoundTab' {
-    import { Inspector } from "babylonjs-inspector/Inspector";
-    import { TreeItem } from "babylonjs-inspector/tree/TreeItem";
-    import { PropertyTab } from "babylonjs-inspector/tabs/PropertyTab";
-    import { TabBar } from "babylonjs-inspector/tabs/TabBar";
-    export class SoundTab extends PropertyTab {
-        constructor(tabbar: TabBar, inspector: Inspector);
-        protected _getTree(): Array<TreeItem>;
-    }
-}
-
-declare module 'babylonjs-inspector/tabs/StatsTab' {
-    import { Inspector } from "babylonjs-inspector/Inspector";
-    import { Tab } from "babylonjs-inspector/tabs/Tab";
-    import { TabBar } from "babylonjs-inspector/tabs/TabBar";
-    export class StatsTab extends Tab {
-        constructor(tabbar: TabBar, insp: Inspector);
-        dispose(): void;
-        active(b: boolean): void;
-    }
-}
-
-declare module 'babylonjs-inspector/tabs/Tab' {
-    import { BasicElement } from "babylonjs-inspector/gui/BasicElement";
-    import { TreeItem } from "babylonjs-inspector/tree/TreeItem";
-    import { TabBar } from "babylonjs-inspector/tabs/TabBar";
-    export abstract class Tab extends BasicElement {
-            protected _tabbar: TabBar;
-            name: string;
-            protected _isActive: boolean;
-            protected _panel: HTMLDivElement;
-            constructor(tabbar: TabBar, name: string);
-            /** True if the tab is active, false otherwise */
-            isActive(): boolean;
-            protected _build(): void;
-            /** Set this tab as active or not, depending on the current state */
-            active(b: boolean): void;
-            update(): void;
-            /** Creates the tab panel for this tab. */
-            getPanel(): HTMLElement;
-            /** Add this in the propertytab with the searchbar */
-            filter(str: string): void;
-            /** Dispose properly this tab */
-            abstract dispose(): void;
-            /** Select an item in the tree */
-            select(item: TreeItem): void;
-            /**
-                * Returns the total width in pixel of this tab, 0 by default
-             */
-            getPixelWidth(): number;
-    }
-}
-
-declare module 'babylonjs-inspector/tabs/TabBar' {
-    import { AbstractMesh, Nullable } from "babylonjs";
-    import { BasicElement } from "babylonjs-inspector/gui/BasicElement";
-    import { Inspector } from "babylonjs-inspector/Inspector";
-    import { Tab } from "babylonjs-inspector/tabs/Tab";
-    /**
-        * A tab bar will contains each view the inspector can have : Canvas2D, Meshes...
-        * The default active tab is the first one of the list.
-        */
-    export class TabBar extends BasicElement {
-            constructor(inspector: Inspector, initialTab?: number | string);
-            update(): void;
-            protected _build(): void;
-            /** Dispose the current tab, set the given tab as active, and refresh the treeview */
-            switchTab(tab: Tab): void;
-            /** Display the mesh tab.
-                * If a parameter is given, the given mesh details are displayed
-                */
-            switchMeshTab(mesh?: AbstractMesh): void;
-            /** Returns the active tab */
-            getActiveTab(): Nullable<Tab>;
-            getActiveTabIndex(): number;
-            getTabIndex(name: string): number;
-            readonly inspector: Inspector;
-            /**
-                * Returns the total width in pixel of the tabbar,
-                * that corresponds to the sum of the width of each visible tab + toolbar width
-             */
-            getPixelWidth(): number;
-            /** Display the remaining icon or not depending on the tabbar width.
-                * This function should be called each time the inspector width is updated
-                */
-            updateWidth(): void;
-    }
-}
-
-declare module 'babylonjs-inspector/tabs/TextureTab' {
-    import { TextureAdapter } from "babylonjs-inspector/adapters/TextureAdapter";
-    import { Inspector } from "babylonjs-inspector/Inspector";
-    import { TreeItem } from "babylonjs-inspector/tree/TreeItem";
-    import { Tab } from "babylonjs-inspector/tabs/Tab";
-    import { TabBar } from "babylonjs-inspector/tabs/TabBar";
-    export class TextureTab extends Tab {
-        static DDSPreview: DDSPreview;
-        /** The panel containing a list of items */
-        protected _treePanel: HTMLElement;
-        protected _treeItems: Array<TreeItem>;
-        constructor(tabbar: TabBar, inspector: Inspector);
-        dispose(): void;
-        update(_items?: Array<TreeItem>): void;
-        /** Display the details of the given item */
-        displayDetails(item: TreeItem): void;
-        /** Select an item in the tree */
-        select(item: TreeItem): void;
-        /** Set the given item as active in the tree */
-        activateNode(item: TreeItem): void;
-    }
-    class DDSPreview {
-        canvas: HTMLCanvasElement | null;
-        constructor(AdapterItem: TextureAdapter);
-        insertPreview(AdapterItem: TextureAdapter): void;
-        dispose(): void;
-    }
-    export {};
-}
-
-declare module 'babylonjs-inspector/tabs/ToolsTab' {
-    import { Inspector } from "babylonjs-inspector/Inspector";
-    import { Tab } from "babylonjs-inspector/tabs/Tab";
-    import { TabBar } from "babylonjs-inspector/tabs/TabBar";
-    export class ToolsTab extends Tab {
-        constructor(tabbar: TabBar, insp: Inspector);
-        dispose(): void;
-    }
-}
-
-declare module 'babylonjs-inspector/tools/AbstractTool' {
-    import { Inspector } from "babylonjs-inspector/Inspector";
-    export abstract class AbstractTool {
-            protected _inspector: Inspector;
-            constructor(iconSet: string, icon: string, parent: HTMLElement, inspector: Inspector, tooltip: string);
-            toHtml(): HTMLElement;
-            /**
-                * Returns the total width in pixel of this tool, 0 by default
-             */
-            getPixelWidth(): number;
-            /**
-                * Updates the icon of this tool with the given string
-                */
-            protected _updateIcon(icon: string): void;
-            abstract action(): void;
-    }
-}
-
-declare module 'babylonjs-inspector/tools/DisposeTool' {
-    import { AbstractTool } from "babylonjs-inspector/tools/AbstractTool";
-    import { Inspector } from "babylonjs-inspector/Inspector";
-    /**
-      * Removes the inspector panel
-      */
-    export class DisposeTool extends AbstractTool {
-        constructor(parent: HTMLElement, inspector: Inspector);
-        action(): void;
-    }
-}
-
-declare module 'babylonjs-inspector/tools/FullscreenTool' {
-    import { AbstractTool } from "babylonjs-inspector/tools/AbstractTool";
-    import { Inspector } from "babylonjs-inspector/Inspector";
-    export class FullscreenTool extends AbstractTool {
-        constructor(parent: HTMLElement, inspector: Inspector);
-        action(): void;
-    }
-}
-
-declare module 'babylonjs-inspector/tools/LabelTool' {
-    import { Inspector } from "babylonjs-inspector/Inspector";
-    import { AbstractTool } from "babylonjs-inspector/tools/AbstractTool";
-    export class LabelTool extends AbstractTool {
-        constructor(parent: HTMLElement, inspector: Inspector);
-        dispose(): void;
-        action(): void;
-    }
-}
-
-declare module 'babylonjs-inspector/tools/PauseScheduleTool' {
-    import { Inspector } from "babylonjs-inspector/Inspector";
-    import { AbstractTool } from "babylonjs-inspector/tools/AbstractTool";
-    export class PauseScheduleTool extends AbstractTool {
-        constructor(parent: HTMLElement, inspector: Inspector);
-        action(): void;
-    }
-}
-
-declare module 'babylonjs-inspector/tools/PickTool' {
-    import { Inspector } from "babylonjs-inspector/Inspector";
-    import { AbstractTool } from "babylonjs-inspector/tools/AbstractTool";
-    export class PickTool extends AbstractTool {
-        constructor(parent: HTMLElement, inspector: Inspector);
-        action(): void;
-    }
-}
-
-declare module 'babylonjs-inspector/tools/PopupTool' {
-    import { Inspector } from "babylonjs-inspector/Inspector";
-    import { AbstractTool } from "babylonjs-inspector/tools/AbstractTool";
-    export class PopupTool extends AbstractTool {
-        constructor(parent: HTMLElement, inspector: Inspector);
-        action(): void;
-    }
-}
-
-declare module 'babylonjs-inspector/tools/RefreshTool' {
-    import { Inspector } from "babylonjs-inspector/Inspector";
-    import { AbstractTool } from "babylonjs-inspector/tools/AbstractTool";
-    export class RefreshTool extends AbstractTool {
-        constructor(parent: HTMLElement, inspector: Inspector);
-        action(): void;
-    }
-}
-
-declare module 'babylonjs-inspector/tools/Toolbar' {
-    import { BasicElement } from "babylonjs-inspector/gui/BasicElement";
-    import { Inspector } from "babylonjs-inspector/Inspector";
-    export class Toolbar extends BasicElement {
-        constructor(inspector: Inspector);
-        update(): void;
-        protected _build(): void;
-        /**
-          * Returns the total width in pixel of the tabbar,
-          * that corresponds to the sum of the width of each tab + toolbar width
-         */
-        getPixelWidth(): number;
-    }
-}
-
-declare module 'babylonjs-inspector/tree/TreeItem' {
-    import { BasicElement } from "babylonjs-inspector/gui/BasicElement";
-    import { Tab } from "babylonjs-inspector/tabs/Tab";
-    import { Adapter } from "babylonjs-inspector/adapters/Adapter";
-    import { PropertyLine } from "babylonjs-inspector/details/PropertyLine";
-    export class TreeItem extends BasicElement {
-            children: Array<TreeItem>;
-            constructor(tab: Tab, obj: Adapter);
-            /** Returns the item ID == its adapter ID */
-            readonly id: string;
-            /** Add the given item as a child of this one */
-            add(child: TreeItem): void;
-            /**
-                * Returns the original adapter
-                */
-            readonly adapter: Adapter;
-            /**
-                * Function used to compare this item to another tree item.
-                * Returns the alphabetical sort of the adapter ID
-                */
-            compareTo(item: TreeItem): number;
-            /** Returns true if the given obj correspond to the adapter linked to this tree item */
-            correspondsTo(obj: any): boolean;
-            /** hide all children of this item */
-            fold(): void;
-            /** Show all children of this item */
-            unfold(): void;
-            /** Build the HTML of this item */
-            protected _build(): void;
-            /**
-                * Returns one HTML element (.details) containing all  details of this primitive
-                */
-            getDetails(): Array<PropertyLine>;
-            update(): void;
-            /**
-                * Add an event listener on the item :
-                * - one click display details
-                */
-            protected _addEvent(): void;
-            /** Set this item as active (background lighter) in the tree panel */
-            active(b: boolean): void;
-            getDiv(): HTMLDivElement;
-    }
-}
-
-declare module 'babylonjs-inspector/treetools/AbstractTreeTool' {
-    export abstract class AbstractTreeTool {
-            protected _elem: HTMLElement;
-            /** Is the tool enabled ? */
-            protected _on: boolean;
-            constructor();
-            toHtml(): HTMLElement;
-            protected _addEvents(): void;
-            /**
-                * Action launched when clicked on this element
-                * Should be overrided
-                */
-            protected action(): void;
-    }
-}
-
-declare module 'babylonjs-inspector/treetools/BoundingBox' {
-    import { AbstractTreeTool } from "babylonjs-inspector/treetools/AbstractTreeTool";
-    /** Any object implementing this interface should
-        * provide methods to toggle its bounding box
-        */
-    export interface IToolBoundingBox {
-            isBoxVisible: () => boolean;
-            setBoxVisible: (b: boolean) => void;
-    }
-    /**
-        * Checkbox to display/hide the primitive
-        */
-    export class BoundingBox extends AbstractTreeTool {
-            constructor(obj: IToolBoundingBox);
-            protected action(): void;
-    }
-}
-
-declare module 'babylonjs-inspector/treetools/CameraPOV' {
-    import { AbstractTreeTool } from "babylonjs-inspector/treetools/AbstractTreeTool";
-    export interface ICameraPOV {
-        setPOV: () => void;
-        getCurrentActiveCamera: () => string;
-        id: () => string;
-    }
-    /**
-      *
-      */
-    export class CameraPOV extends AbstractTreeTool {
-        constructor(camera: ICameraPOV);
-        protected action(): void;
-    }
-}
-
-declare module 'babylonjs-inspector/treetools/Checkbox' {
-    import { AbstractTreeTool } from "babylonjs-inspector/treetools/AbstractTreeTool";
-    /** Any object implementing this interface should
-        * provide methods to toggle its visibility
-        */
-    export interface IToolVisible {
-            isVisible: () => boolean;
-            setVisible: (b: boolean) => void;
-    }
-    /**
-        * Checkbox to display/hide the primitive
-        */
-    export class Checkbox extends AbstractTreeTool {
-            constructor(obj: IToolVisible);
-            protected action(): void;
-    }
-}
-
-declare module 'babylonjs-inspector/treetools/DebugArea' {
-    import { AbstractTreeTool } from "babylonjs-inspector/treetools/AbstractTreeTool";
-    /** Any object implementing this interface should
-      * provide methods to toggle a debug area
-      */
-    export interface IToolDebug {
-        debug: (b: boolean) => void;
-    }
-    export class DebugArea extends AbstractTreeTool {
-        constructor(obj: IToolDebug);
-        protected action(): void;
-    }
-}
-
-declare module 'babylonjs-inspector/treetools/Info' {
-    import { AbstractTreeTool } from "babylonjs-inspector/treetools/AbstractTreeTool";
-    /** Any object implementing this interface should
-        * provide methods to retrieve its info
-        */
-    export interface IToolInfo {
-            getInfo: () => string;
-    }
-    /**
-        * Checkbox to display/hide the primitive
-        */
-    export class Info extends AbstractTreeTool {
-            constructor(obj: IToolInfo);
-            protected action(): void;
-    }
-}
-
-declare module 'babylonjs-inspector/treetools/SoundInteractions' {
-    import { AbstractTreeTool } from "babylonjs-inspector/treetools/AbstractTreeTool";
-    export interface ISoundInteractions {
-        setPlaying: (callback: Function) => void;
-    }
-    /**
-      *
-      */
-    export class SoundInteractions extends AbstractTreeTool {
-        constructor(playSound: ISoundInteractions);
-        protected action(): void;
-=======
-        initialValue: any;
->>>>>>> 39456d51
-    }
-}
-
+// Dependencies for this module:
+//   ../../../../Tools/gulp/babylonjs
+
+declare module 'babylonjs-inspector' {
+    export * from "babylonjs-inspector/inspector";
+}
+
+declare module 'babylonjs-inspector/inspector' {
+    import { Scene, Observable, IInspectorOptions } from "babylonjs";
+    import { PropertyChangedEvent } from "babylonjs-inspector/components/propertyChangedEvent";
+    export class Inspector {
+        static OnSelectionChangeObservable: Observable<string>;
+        static OnPropertyChangedObservable: Observable<PropertyChangedEvent>;
+        static readonly IsVisible: boolean;
+        static EarlyAttachToLoader(): void;
+        static Show(scene: Scene, userOptions: Partial<IInspectorOptions>): void;
+        static Hide(): void;
+    }
+}
+
+declare module 'babylonjs-inspector/components/propertyChangedEvent' {
+    export class PropertyChangedEvent {
+        object: any;
+        property: string;
+        value: any;
+        initialValue: any;
+    }
+}
+
 
 /*Babylon.js Inspector*/
-// Dependencies for this module:
-<<<<<<< HEAD
-//   ../../../../Tools/Gulp/babylonjs
-declare module INSPECTOR {
-}
-declare module INSPECTOR {
-}
-declare module INSPECTOR {
-}
-declare module INSPECTOR {
-}
-declare module INSPECTOR {
-}
-declare module INSPECTOR {
-}
-declare module INSPECTOR {
-}
-declare module INSPECTOR {
-}
-declare module INSPECTOR {
-}
-declare module INSPECTOR {
-}
-declare module INSPECTOR {
-    export class Inspector {
-            /** The HTML document relative to this inspector (the window or the popup depending on its mode) */
-            static DOCUMENT: HTMLDocument;
-            /** The HTML window. In popup mode, it's the popup itself. Otherwise, it's the current tab */
-            static WINDOW: Window;
-            onGUILoaded: BABYLON.Observable<any>;
-            static GUIObject: any;
-            /** The inspector is created with the given engine.
-                * If the parameter 'popup' is false, the inspector is created as a right panel on the main window.
-                * If the parameter 'popup' is true, the inspector is created in another popup.
-                */
-            constructor(scene: BABYLON.Scene, popup?: boolean, initialTab?: number | string, parentElement?: BABYLON.Nullable<HTMLElement>, newColors?: {
-                    backgroundColor?: string;
-                    backgroundColorLighter?: string;
-                    backgroundColorLighter2?: string;
-                    backgroundColorLighter3?: string;
-                    color?: string;
-                    colorTop?: string;
-                    colorBot?: string;
-            });
-            readonly scene: BABYLON.Scene;
-            readonly popupMode: boolean;
-            /**
-                * Filter the list of item present in the tree.
-                * All item returned should have the given filter contained in the item id.
-             */
-            filterItem(filter: string): void;
-            /** Display the mesh tab on the given object */
-            displayObjectDetails(mesh: BABYLON.AbstractMesh): void;
-            /** Clean the whole tree of item and rebuilds it */
-            refresh(): void;
-            /** Remove the inspector panel when it's built as a right panel:
-                * remove the right panel and remove the wrapper
-                */
-            dispose(): void;
-            /** Open the inspector in a new popup
-                * Set 'firstTime' to true if there is no inspector created beforehands
-                */
-            openPopup(firstTime?: boolean): void;
-            getActiveTabIndex(): number;
-    }
-}
-declare module INSPECTOR {
-    export const PROPERTIES: {
-        /** Format the given object :
-          * If a format function exists, returns the result of this function.
-          * If this function doesn't exists, return the object type instead
-          */
-        format: (obj: any) => any;
-        'type_not_defined': {
-            properties: any[];
-            format: () => string;
-        };
-        'Vector2': {
-            type: typeof BABYLON.Vector2;
-            format: (vec: BABYLON.Vector2) => string;
-        };
-        'Vector3': {
-            type: typeof BABYLON.Vector3;
-            format: (vec: BABYLON.Vector3) => string;
-        };
-        'Color3': {
-            type: typeof BABYLON.Color3;
-            format: (color: BABYLON.Color3) => string;
-            slider: {
-                r: {
-                    min: number;
-                    max: number;
-                    step: number;
-                };
-                g: {
-                    min: number;
-                    max: number;
-                    step: number;
-                };
-                b: {
-                    min: number;
-                    max: number;
-                    step: number;
-                };
-            };
-        };
-        'Color4': {
-            type: typeof BABYLON.Color4;
-            format: (color: BABYLON.Color4) => string;
-            slider: {
-                r: {
-                    min: number;
-                    max: number;
-                    step: number;
-                };
-                g: {
-                    min: number;
-                    max: number;
-                    step: number;
-                };
-                b: {
-                    min: number;
-                    max: number;
-                    step: number;
-                };
-            };
-        };
-        'Quaternion': {
-            type: typeof BABYLON.Quaternion;
-        };
-        'Size': {
-            type: typeof BABYLON.Size;
-            format: (size: BABYLON.Size) => string;
-        };
-        'Texture': {
-            type: typeof BABYLON.Texture;
-            format: (tex: BABYLON.Texture) => string;
-        };
-        'RenderTargetTexture': {
-            type: typeof BABYLON.RenderTargetTexture;
-        };
-        'DynamicTexture': {
-            type: typeof BABYLON.DynamicTexture;
-        };
-        'BaseTexture': {
-            type: typeof BABYLON.BaseTexture;
-        };
-        'CubeTexture': {
-            type: typeof BABYLON.CubeTexture;
-        };
-        'HDRCubeTexture': {
-            type: typeof BABYLON.HDRCubeTexture;
-        };
-        'Sound': {
-            type: typeof BABYLON.Sound;
-        };
-        'ArcRotateCamera': {
-            type: typeof BABYLON.ArcRotateCamera;
-            slider: {
-                alpha: {
-                    min: number;
-                    max: number;
-                    step: number;
-                };
-                beta: {
-                    min: number;
-                    max: number;
-                    step: number;
-                };
-                fov: {
-                    min: number;
-                    max: number;
-                    step: number;
-                };
-            };
-        };
-        'FreeCamera': {
-            type: typeof BABYLON.FreeCamera;
-            slider: {
-                fov: {
-                    min: number;
-                    max: number;
-                    step: number;
-                };
-            };
-        };
-        'Scene': {
-            type: typeof BABYLON.Scene;
-        };
-        'TransformNode': {
-            type: typeof BABYLON.TransformNode;
-            format: (m: BABYLON.TransformNode) => string;
-        };
-        'AbstractMesh': {
-            type: typeof BABYLON.AbstractMesh;
-            format: (m: BABYLON.AbstractMesh) => string;
-        };
-        'Mesh': {
-            type: typeof BABYLON.Mesh;
-            format: (m: BABYLON.Mesh) => string;
-            slider: {
-                visibility: {
-                    min: number;
-                    max: number;
-                    step: number;
-                };
-            };
-        };
-        'StandardMaterial': {
-            type: typeof BABYLON.StandardMaterial;
-            format: (mat: BABYLON.StandardMaterial) => string;
-            slider: {
-                alpha: {
-                    min: number;
-                    max: number;
-                    step: number;
-                };
-            };
-        };
-        'PBRMaterial': {
-            type: typeof BABYLON.PBRMaterial;
-            slider: {
-                alpha: {
-                    min: number;
-                    max: number;
-                    step: number;
-                };
-            };
-        };
-        'PhysicsImpostor': {
-            type: typeof BABYLON.PhysicsImpostor;
-        };
-        'ImageProcessingConfiguration': {
-            type: typeof BABYLON.ImageProcessingConfiguration;
-        };
-        'ColorCurves': {
-            type: typeof BABYLON.ColorCurves;
-        };
-    };
-}
-declare module INSPECTOR {
-    export type GUITyping = any;
-    export let guiLoaded: boolean;
-    /**
-       * Function that add gui objects properties to the variable PROPERTIES
-       */
-    export function loadGUIProperties(GUI: GUITyping): void;
-}
-declare module INSPECTOR {
-    export abstract class Adapter {
-            protected _obj: any;
-            constructor(obj: any);
-            /** Returns the name displayed in the tree */
-            abstract id(): string;
-            /** Returns the type of this object - displayed in the tree */
-            abstract type(): string;
-            /** Returns the list of properties to be displayed for this adapter */
-            abstract getProperties(): Array<PropertyLine>;
-            /** Returns true if the given object correspond to this  */
-            correspondsTo(obj: any): boolean;
-            /** Returns the adapter unique name */
-            readonly name: string;
-            /**
-                * Returns the actual object used for this adapter
-                */
-            readonly object: any;
-            /** Returns the list of tools available for this adapter */
-            abstract getTools(): Array<AbstractTreeTool>;
-    }
-}
-declare module INSPECTOR {
-    export class CameraAdapter extends Adapter implements ICameraPOV {
-        constructor(obj: BABYLON.Camera);
-        /** Returns the name displayed in the tree */
-        id(): string;
-        /** Returns the type of this object - displayed in the tree */
-        type(): string;
-        /** Returns the list of properties to be displayed for this adapter */
-        getProperties(): Array<PropertyLine>;
-        getTools(): Array<AbstractTreeTool>;
-        setPOV(): void;
-        getCurrentActiveCamera(): string;
-    }
-}
-declare module INSPECTOR {
-    export class GUIAdapter extends Adapter implements IToolVisible {
-        constructor(obj: any);
-        /** Returns the name displayed in the tree */
-        id(): string;
-        /** Returns the type of this object - displayed in the tree */
-        type(): string;
-        /** Returns the list of properties to be displayed for this adapter */
-        getProperties(): Array<PropertyLine>;
-        getTools(): Array<AbstractTreeTool>;
-        setVisible(b: boolean): void;
-        isVisible(): boolean;
-    }
-}
-declare module INSPECTOR {
-    export class LightAdapter extends Adapter implements IToolVisible {
-        constructor(obj: BABYLON.Light);
-        /** Returns the name displayed in the tree */
-        id(): string;
-        /** Returns the type of this object - displayed in the tree */
-        type(): string;
-        /** Returns the list of properties to be displayed for this adapter */
-        getProperties(): Array<PropertyLine>;
-        getTools(): Array<AbstractTreeTool>;
-        setVisible(b: boolean): void;
-        isVisible(): boolean;
-    }
-}
-declare module INSPECTOR {
-    export class MaterialAdapter extends Adapter {
-        constructor(obj: BABYLON.Material);
-        /** Returns the name displayed in the tree */
-        id(): string;
-        /** Returns the type of this object - displayed in the tree */
-        type(): string;
-        /** Returns the list of properties to be displayed for this adapter */
-        getProperties(): Array<PropertyLine>;
-        /** No tools for a material adapter */
-        getTools(): Array<AbstractTreeTool>;
-    }
-}
-=======
-//   ../../../../Tools/gulp/babylonjs
->>>>>>> 39456d51
-declare module INSPECTOR {
-}
-declare module INSPECTOR {
-    export class Inspector {
-        static OnSelectionChangeObservable: BABYLON.Observable<string>;
-        static OnPropertyChangedObservable: BABYLON.Observable<PropertyChangedEvent>;
-        static readonly IsVisible: boolean;
-        static EarlyAttachToLoader(): void;
-        static Show(scene: BABYLON.Scene, userOptions: Partial<BABYLON.IInspectorOptions>): void;
-        static Hide(): void;
-    }
-}
-declare module INSPECTOR {
-    export class PropertyChangedEvent {
-        object: any;
-        property: string;
-        value: any;
-<<<<<<< HEAD
-        readonly type: string;
-        obj: any;
-    }
-}
-declare module INSPECTOR {
-    export class PropertyFormatter {
-            /**
-                * Format the value of the given property of the given object.
-                */
-            static format(obj: any, prop: string): string;
-    }
-    /**
-        * A property line represents a line in the detail panel. This line is composed of :
-        * - a name (the property name)
-        * - a value if this property is of a type 'simple' : string, number, boolean, color, texture
-        * - the type of the value if this property is of a complex type (Vector2, BABYLON.Size, ...)
-        * - a ID if defined (otherwise an empty string is displayed)
-        * The original object is sent to the value object who will update it at will.
-        *
-        * A property line can contain OTHER property line objects in the case of a complex type.
-        * If this instance has no link to other instances, its type is ALWAYS a simple one (see above).
-        *
-        */
-    export class PropertyLine {
-            constructor(prop: Property, parent?: BABYLON.Nullable<PropertyLine>, level?: number);
-            validateInput(value: any, forceupdate?: boolean): void;
-            /** Retrieve the correct object from its parent.
-                * If no parent exists, returns the property value.
-                * This method is used at each update in case the property object is removed from the original object
-                * (example : mesh.position = new BABYLON.Vector3 ; the original vector3 object is deleted from the mesh).
-             */
-            updateObject(): any;
-            readonly name: string;
-            readonly value: any;
-            readonly type: string;
-            /** Delete properly this property line.
-                * Removes itself from the scheduler.
-                * Dispose all viewer element (color, texture...)
-                */
-            dispose(): void;
-            /**
-                * Update the property division with the new property value.
-                * If this property is complex, update its child, otherwise update its text content
-                */
-            update(): void;
-            toHtml(): HTMLElement;
-            closeDetails(): void;
-    }
-}
-declare module INSPECTOR {
-    /**
-        * Represents a html div element.
-        * The div is built when an instance of BasicElement is created.
-        */
-    export abstract class BasicElement {
-            protected _div: HTMLDivElement;
-            constructor();
-            /**
-                * Returns the div element
-                */
-            toHtml(): HTMLDivElement;
-            /**
-                * Build the html element
-                */
-            protected _build(): void;
-            abstract update(data?: any): void;
-            /** Default dispose method if needed */
-            dispose(): void;
-    }
-}
-declare module INSPECTOR {
-    /**
-     * Display a very small div corresponding to the given color
-     */
-    export class ColorElement extends BasicElement {
-        constructor(color: BABYLON.Color4 | BABYLON.Color3);
-        update(color?: BABYLON.Color4 | BABYLON.Color3): void;
-    }
-}
-declare module INSPECTOR {
-    /**
-      * Represents a html div element.
-      * The div is built when an instance of BasicElement is created.
-      */
-    export class ColorPickerElement extends BasicElement {
-        protected _input: HTMLInputElement;
-        constructor(color: BABYLON.Color4 | BABYLON.Color3, propertyLine: PropertyLine);
-        update(color?: BABYLON.Color4 | BABYLON.Color3): void;
-    }
-}
-declare module INSPECTOR {
-    /**
-     * Display a very small div. A new canvas is created, with a new js scene, containing only the
-     * cube texture in a cube
-     */
-    export class CubeTextureElement extends BasicElement {
-        protected _scene: BABYLON.Scene;
-        protected _cube: BABYLON.Mesh;
-        protected _textureUrl: string;
-        /** The texture given as a parameter should be cube. */
-        constructor(tex: BABYLON.Texture);
-        update(tex?: BABYLON.Texture): void;
-        /** Creates the box  */
-        protected _populateScene(): void;
-        /** Removes properly the babylon engine */
-        dispose(): void;
-    }
-}
-declare module INSPECTOR {
-    /**
-     * Display a very small div. A new canvas is created, with a new js scene, containing only the
-     * cube texture in a cube
-     */
-    export class HDRCubeTextureElement extends CubeTextureElement {
-        /** The texture given as a parameter should be cube. */
-        constructor(tex: BABYLON.Texture);
-        /** Creates the box  */
-        protected _populateScene(): void;
-    }
-}
-declare module INSPECTOR {
-    /**
-      * A search bar can be used to filter elements in the tree panel.
-      * At each keypress on the input, the treepanel will be filtered.
-      */
-    export class SearchBar extends BasicElement {
-        constructor(tab: PropertyTab);
-        /** Delete all characters typped in the input element */
-        reset(): void;
-        update(): void;
-    }
-    export class SearchBarDetails extends BasicElement {
-        constructor(tab: DetailPanel);
-        /** Delete all characters typped in the input element */
-        reset(): void;
-        update(): void;
-    }
-}
-declare module INSPECTOR {
-    /**
-     * Display a very small div corresponding to the given texture. On mouse over, display the full image
-     */
-    export class TextureElement extends BasicElement {
-        constructor(tex: BABYLON.Texture);
-        update(tex?: BABYLON.Texture): void;
-    }
-}
-declare module INSPECTOR {
-    /**
-      * Creates a tooltip for the parent of the given html element
-      */
-    export class Tooltip {
-        constructor(elem: HTMLElement, tip: string, attachTo?: BABYLON.Nullable<HTMLElement>);
-    }
-}
-declare module INSPECTOR {
-    export class Helpers {
-            /**
-                * Returns the type of the given object. First
-                * uses getClassName. If nothing is returned, used the type of the constructor
-                */
-            static GET_TYPE(obj: any): string;
-            /**
-                * Returns true if the user browser is edge.
-                */
-            static IsBrowserEdge(): boolean;
-            /**
-                * Returns true if the user browser is IE.
-                */
-            static IsBrowserIE(): boolean;
-            /** Send the event which name is given in parameter to the window */
-            static SEND_EVENT(eventName: string): void;
-            /** Returns the given number with 2 decimal number max if a decimal part exists */
-            static Trunc(nb: number): number;
-            /**
-                * Useful function used to create a div
-                */
-            static CreateDiv(className?: BABYLON.Nullable<string>, parent?: HTMLElement, tooltip?: string): HTMLDivElement;
-            /**
-                * Useful function used to create a input
-                */
-            static CreateInput(className?: string, parent?: HTMLElement, tooltip?: string): HTMLInputElement;
-            static CreateElement(element: string, className?: BABYLON.Nullable<string>, parent?: HTMLElement, tooltip?: string): HTMLElement;
-            /**
-                * Removes all children of the given div.
-                */
-            static CleanDiv(div: HTMLElement): void;
-            /**
-                * Returns the true value of the given CSS Attribute from the given element (in percentage or in pixel, as it was specified in the css)
-                */
-            static Css(elem: HTMLElement, cssAttribute: string): string;
-            static LoadScript(): void;
-            static IsSystemName(name: string): boolean;
-            /**
-                * Return an array of PropertyLine for an obj
-                * @param obj
-                */
-            static GetAllLinesProperties(obj: any): Array<PropertyLine>;
-            /**
-                * Returns an array of string corresponding to tjhe list of properties of the object to be displayed
-                * @param obj
-                */
-            static GetAllLinesPropertiesAsString(obj: any, dontTakeThis?: Array<string>): Array<string>;
-            static Capitalize(str: string): string;
-    }
-}
-declare module INSPECTOR {
-    export class Scheduler {
-        /** Is this scheduler in pause ? */
-        pause: boolean;
-        /** All properties are refreshed every 250ms */
-        static REFRESH_TIME: number;
-        constructor();
-        static getInstance(): Scheduler;
-        /** Add a property line to be updated every X ms */
-        add(prop: PropertyLine): void;
-        /** Removes the given property from the list of properties to update */
-        remove(prop: PropertyLine): void;
-        dispose(): void;
-    }
-}
-declare module INSPECTOR {
-    export class CameraTab extends PropertyTab {
-        constructor(tabbar: TabBar, inspector: Inspector);
-        protected _getTree(): Array<TreeItem>;
-    }
-}
-declare module INSPECTOR {
-    /**
-      * The console tab will have two features :
-      * - hook all console.log call and display them in this panel (and in the browser console as well)
-      * - display all Babylon logs (called with Tools.Log...)
-      */
-    export class ConsoleTab extends Tab {
-        constructor(tabbar: TabBar, insp: Inspector);
-        /** Overrides super.dispose */
-        dispose(): void;
-        active(b: boolean): void;
-    }
-}
-declare module INSPECTOR {
-    export class GLTFTab extends Tab {
-        static readonly IsSupported: boolean;
-        /** @hidden */
-        static _Initialize(): void;
-        constructor(tabbar: TabBar, inspector: Inspector);
-        dispose(): void;
-        /** @hidden */
-        static _GetLoaderDefaultsAsync(): Promise<any>;
-    }
-}
-declare module INSPECTOR {
-    export class GUITab extends PropertyTab {
-        constructor(tabbar: TabBar, inspector: Inspector);
-        protected _getTree(): Array<TreeItem>;
-    }
-}
-declare module INSPECTOR {
-    export class LightTab extends PropertyTab {
-        constructor(tabbar: TabBar, inspector: Inspector);
-        protected _getTree(): Array<TreeItem>;
-    }
-}
-declare module INSPECTOR {
-    export class MaterialTab extends PropertyTab {
-        constructor(tabbar: TabBar, inspector: Inspector);
-        protected _getTree(): Array<TreeItem>;
-    }
-}
-declare module INSPECTOR {
-    export class MeshTab extends PropertyTab {
-        constructor(tabbar: TabBar, inspector: Inspector);
-        protected _getTree(): Array<TreeItem>;
-    }
-}
-declare module INSPECTOR {
-    export class PhysicsTab extends PropertyTab {
-        viewer: any;
-        constructor(tabbar: TabBar, inspector: Inspector);
-        protected _getTree(): Array<TreeItem>;
-    }
-}
-declare module INSPECTOR {
-    /**
-      * A Property tab can creates two panels:
-      * a tree panel and a detail panel,
-      * in which properties will be displayed.
-      * Both panels are separated by a resize bar
-      */
-    export abstract class PropertyTab extends Tab {
-        protected _inspector: Inspector;
-        /** The panel containing a list of items */
-        protected _treePanel: HTMLDivElement;
-        /** The panel containing a list if properties corresponding to an item */
-        protected _detailsPanel: DetailPanel;
-        protected _treeItems: Array<TreeItem>;
-        protected _searchBar: SearchBar;
-        constructor(tabbar: TabBar, name: string, insp: Inspector);
-        /** Overrides dispose */
-        dispose(): void;
-        update(_items?: Array<TreeItem>): void;
-        /** Display the details of the given item */
-        displayDetails(item: TreeItem): void;
-        /** Select an item in the tree */
-        select(item: TreeItem): void;
-        /** Set the given item as active in the tree */
-        activateNode(item: TreeItem): void;
-        /** Returns the treeitem corersponding to the given obj, null if not found */
-        getItemFor(_obj: any): BABYLON.Nullable<TreeItem>;
-        filter(filter: string): void;
-        /** Builds the tree panel */
-        protected abstract _getTree(): Array<TreeItem>;
-    }
-}
-declare module INSPECTOR {
-    export class SceneTab extends Tab {
-            constructor(tabbar: TabBar, insp: Inspector);
-            /** Overrides super.dispose */
-            dispose(): void;
-    }
-}
-declare module INSPECTOR {
-    export class SoundTab extends PropertyTab {
-        constructor(tabbar: TabBar, inspector: Inspector);
-        protected _getTree(): Array<TreeItem>;
-    }
-}
-declare module INSPECTOR {
-    export class StatsTab extends Tab {
-        constructor(tabbar: TabBar, insp: Inspector);
-        dispose(): void;
-        active(b: boolean): void;
-    }
-}
-declare module INSPECTOR {
-    export abstract class Tab extends BasicElement {
-            protected _tabbar: TabBar;
-            name: string;
-            protected _isActive: boolean;
-            protected _panel: HTMLDivElement;
-            constructor(tabbar: TabBar, name: string);
-            /** True if the tab is active, false otherwise */
-            isActive(): boolean;
-            protected _build(): void;
-            /** Set this tab as active or not, depending on the current state */
-            active(b: boolean): void;
-            update(): void;
-            /** Creates the tab panel for this tab. */
-            getPanel(): HTMLElement;
-            /** Add this in the propertytab with the searchbar */
-            filter(str: string): void;
-            /** Dispose properly this tab */
-            abstract dispose(): void;
-            /** Select an item in the tree */
-            select(item: TreeItem): void;
-            /**
-                * Returns the total width in pixel of this tab, 0 by default
-             */
-            getPixelWidth(): number;
-    }
-}
-declare module INSPECTOR {
-    /**
-        * A tab bar will contains each view the inspector can have : Canvas2D, Meshes...
-        * The default active tab is the first one of the list.
-        */
-    export class TabBar extends BasicElement {
-            constructor(inspector: Inspector, initialTab?: number | string);
-            update(): void;
-            protected _build(): void;
-            /** Dispose the current tab, set the given tab as active, and refresh the treeview */
-            switchTab(tab: Tab): void;
-            /** Display the mesh tab.
-                * If a parameter is given, the given mesh details are displayed
-                */
-            switchMeshTab(mesh?: BABYLON.AbstractMesh): void;
-            /** Returns the active tab */
-            getActiveTab(): BABYLON.Nullable<Tab>;
-            getActiveTabIndex(): number;
-            getTabIndex(name: string): number;
-            readonly inspector: Inspector;
-            /**
-                * Returns the total width in pixel of the tabbar,
-                * that corresponds to the sum of the width of each visible tab + toolbar width
-             */
-            getPixelWidth(): number;
-            /** Display the remaining icon or not depending on the tabbar width.
-                * This function should be called each time the inspector width is updated
-                */
-            updateWidth(): void;
-    }
-}
-declare module INSPECTOR {
-    export class TextureTab extends Tab {
-        static DDSPreview: DDSPreview;
-        /** The panel containing a list of items */
-        protected _treePanel: HTMLElement;
-        protected _treeItems: Array<TreeItem>;
-        constructor(tabbar: TabBar, inspector: Inspector);
-        dispose(): void;
-        update(_items?: Array<TreeItem>): void;
-        /** Display the details of the given item */
-        displayDetails(item: TreeItem): void;
-        /** Select an item in the tree */
-        select(item: TreeItem): void;
-        /** Set the given item as active in the tree */
-        activateNode(item: TreeItem): void;
-    }
-    class DDSPreview {
-        canvas: HTMLCanvasElement | null;
-        constructor(AdapterItem: TextureAdapter);
-        insertPreview(AdapterItem: TextureAdapter): void;
-        dispose(): void;
-    }
-}
-declare module INSPECTOR {
-    export class ToolsTab extends Tab {
-        constructor(tabbar: TabBar, insp: Inspector);
-        dispose(): void;
-    }
-}
-declare module INSPECTOR {
-    export abstract class AbstractTool {
-            protected _inspector: Inspector;
-            constructor(iconSet: string, icon: string, parent: HTMLElement, inspector: Inspector, tooltip: string);
-            toHtml(): HTMLElement;
-            /**
-                * Returns the total width in pixel of this tool, 0 by default
-             */
-            getPixelWidth(): number;
-            /**
-                * Updates the icon of this tool with the given string
-                */
-            protected _updateIcon(icon: string): void;
-            abstract action(): void;
-    }
-}
-declare module INSPECTOR {
-    /**
-      * Removes the inspector panel
-      */
-    export class DisposeTool extends AbstractTool {
-        constructor(parent: HTMLElement, inspector: Inspector);
-        action(): void;
-    }
-}
-declare module INSPECTOR {
-    export class FullscreenTool extends AbstractTool {
-        constructor(parent: HTMLElement, inspector: Inspector);
-        action(): void;
-    }
-}
-declare module INSPECTOR {
-    export class LabelTool extends AbstractTool {
-        constructor(parent: HTMLElement, inspector: Inspector);
-        dispose(): void;
-        action(): void;
-    }
-}
-declare module INSPECTOR {
-    export class PauseScheduleTool extends AbstractTool {
-        constructor(parent: HTMLElement, inspector: Inspector);
-        action(): void;
-    }
-}
-declare module INSPECTOR {
-    export class PickTool extends AbstractTool {
-        constructor(parent: HTMLElement, inspector: Inspector);
-        action(): void;
-    }
-}
-declare module INSPECTOR {
-    export class PopupTool extends AbstractTool {
-        constructor(parent: HTMLElement, inspector: Inspector);
-        action(): void;
-    }
-}
-declare module INSPECTOR {
-    export class RefreshTool extends AbstractTool {
-        constructor(parent: HTMLElement, inspector: Inspector);
-        action(): void;
-    }
-}
-declare module INSPECTOR {
-    export class Toolbar extends BasicElement {
-        constructor(inspector: Inspector);
-        update(): void;
-        protected _build(): void;
-        /**
-          * Returns the total width in pixel of the tabbar,
-          * that corresponds to the sum of the width of each tab + toolbar width
-         */
-        getPixelWidth(): number;
-    }
-}
-declare module INSPECTOR {
-    export class TreeItem extends BasicElement {
-            children: Array<TreeItem>;
-            constructor(tab: Tab, obj: Adapter);
-            /** Returns the item ID == its adapter ID */
-            readonly id: string;
-            /** Add the given item as a child of this one */
-            add(child: TreeItem): void;
-            /**
-                * Returns the original adapter
-                */
-            readonly adapter: Adapter;
-            /**
-                * Function used to compare this item to another tree item.
-                * Returns the alphabetical sort of the adapter ID
-                */
-            compareTo(item: TreeItem): number;
-            /** Returns true if the given obj correspond to the adapter linked to this tree item */
-            correspondsTo(obj: any): boolean;
-            /** hide all children of this item */
-            fold(): void;
-            /** Show all children of this item */
-            unfold(): void;
-            /** Build the HTML of this item */
-            protected _build(): void;
-            /**
-                * Returns one HTML element (.details) containing all  details of this primitive
-                */
-            getDetails(): Array<PropertyLine>;
-            update(): void;
-            /**
-                * Add an event listener on the item :
-                * - one click display details
-                */
-            protected _addEvent(): void;
-            /** Set this item as active (background lighter) in the tree panel */
-            active(b: boolean): void;
-            getDiv(): HTMLDivElement;
-    }
-}
-declare module INSPECTOR {
-    export abstract class AbstractTreeTool {
-            protected _elem: HTMLElement;
-            /** Is the tool enabled ? */
-            protected _on: boolean;
-            constructor();
-            toHtml(): HTMLElement;
-            protected _addEvents(): void;
-            /**
-                * Action launched when clicked on this element
-                * Should be overrided
-                */
-            protected action(): void;
-    }
-}
-declare module INSPECTOR {
-    /** Any object implementing this interface should
-        * provide methods to toggle its bounding box
-        */
-    export interface IToolBoundingBox {
-            isBoxVisible: () => boolean;
-            setBoxVisible: (b: boolean) => void;
-    }
-    /**
-        * Checkbox to display/hide the primitive
-        */
-    export class BoundingBox extends AbstractTreeTool {
-            constructor(obj: IToolBoundingBox);
-            protected action(): void;
-    }
-}
-declare module INSPECTOR {
-    export interface ICameraPOV {
-        setPOV: () => void;
-        getCurrentActiveCamera: () => string;
-        id: () => string;
-    }
-    /**
-      *
-      */
-    export class CameraPOV extends AbstractTreeTool {
-        constructor(camera: ICameraPOV);
-        protected action(): void;
-    }
-}
-declare module INSPECTOR {
-    /** Any object implementing this interface should
-        * provide methods to toggle its visibility
-        */
-    export interface IToolVisible {
-            isVisible: () => boolean;
-            setVisible: (b: boolean) => void;
-    }
-    /**
-        * Checkbox to display/hide the primitive
-        */
-    export class Checkbox extends AbstractTreeTool {
-            constructor(obj: IToolVisible);
-            protected action(): void;
-    }
-}
-declare module INSPECTOR {
-    /** Any object implementing this interface should
-      * provide methods to toggle a debug area
-      */
-    export interface IToolDebug {
-        debug: (b: boolean) => void;
-    }
-    export class DebugArea extends AbstractTreeTool {
-        constructor(obj: IToolDebug);
-        protected action(): void;
-    }
-}
-declare module INSPECTOR {
-    /** Any object implementing this interface should
-        * provide methods to retrieve its info
-        */
-    export interface IToolInfo {
-            getInfo: () => string;
-    }
-    /**
-        * Checkbox to display/hide the primitive
-        */
-    export class Info extends AbstractTreeTool {
-            constructor(obj: IToolInfo);
-            protected action(): void;
-    }
-}
-declare module INSPECTOR {
-    export interface ISoundInteractions {
-        setPlaying: (callback: Function) => void;
-    }
-    /**
-      *
-      */
-    export class SoundInteractions extends AbstractTreeTool {
-        constructor(playSound: ISoundInteractions);
-        protected action(): void;
-=======
-        initialValue: any;
->>>>>>> 39456d51
-    }
-}
+// Dependencies for this module:
+//   ../../../../Tools/gulp/babylonjs
+declare module INSPECTOR {
+}
+declare module INSPECTOR {
+    export class Inspector {
+        static OnSelectionChangeObservable: BABYLON.Observable<string>;
+        static OnPropertyChangedObservable: BABYLON.Observable<PropertyChangedEvent>;
+        static readonly IsVisible: boolean;
+        static EarlyAttachToLoader(): void;
+        static Show(scene: BABYLON.Scene, userOptions: Partial<BABYLON.IInspectorOptions>): void;
+        static Hide(): void;
+    }
+}
+declare module INSPECTOR {
+    export class PropertyChangedEvent {
+        object: any;
+        property: string;
+        value: any;
+        initialValue: any;
+    }
+}